--- conflicted
+++ resolved
@@ -220,11 +220,7 @@
     bool HaveCoin(const COutPoint &outpoint) const override;
     uint256 GetBestBlock() const override;
     void SetBestBlock(const uint256 &hashBlock);
-<<<<<<< HEAD
-    bool BatchWrite(CCoinsMap &mapCoins, const uint256 &hashBlock) override;
-=======
     bool BatchWrite(CCoinsMap &mapCoins, const uint256 &hashBlock, bool erase = true) override;
->>>>>>> 36d3e000
     CCoinsViewCursor* Cursor() const override {
         throw std::logic_error("CCoinsViewCache cursor iteration not supported.");
     }
