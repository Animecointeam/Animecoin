// Copyright (c) 2009-2010 Satoshi Nakamoto
// Copyright (c) 2009-2014 The Bitcoin developers
// Distributed under the MIT software license, see the accompanying
// file COPYING or http://www.opensource.org/licenses/mit-license.php.

#ifndef BITCOIN_TXMEMPOOL_H
#define BITCOIN_TXMEMPOOL_H

#include <list>
#include <set>

#include "amount.h"
#include "coins.h"
#include "primitives/transaction.h"
#include "sync.h"

#include "boost/multi_index_container.hpp"
#include "boost/multi_index/ordered_index.hpp"

class CAutoFile;

inline double AllowFreeThreshold()
{
    return COIN * 144 / 250;
}

inline bool AllowFree(double dPriority)
{
    // Large (in bytes) low-priority (new, small-coin) transactions
    // need a fee.
    return dPriority > AllowFreeThreshold();
}

/** Fake height value used in CCoins to signify they are only in the memory pool (since 0.8) */
static const unsigned int MEMPOOL_HEIGHT = 0x7FFFFFFF;

class CTxMemPool;

/** \class CTxMemPoolEntry
 *
 * CTxMemPoolEntry stores data about the correponding transaction, as well
 * as data about all in-mempool transactions that depend on the transaction
 * ("descendant" transactions).
 *
 * When a new entry is added to the mempool, we update the descendant state
 * (nCountWithDescendants, nSizeWithDescendants, and nModFeesWithDescendants) for
 * all ancestors of the newly added transaction.
 *
 * If updating the descendant state is skipped, we can mark the entry as
 * "dirty", and set nSizeWithDescendants/nModFeesWithDescendants to equal nTxSize/
 * nFee+feeDelta. (This can potentially happen during a reorg, where we limit the
 * amount of work we're willing to do to avoid consuming too much CPU.)
 *
 */

class CTxMemPoolEntry
{
private:
	CTransaction tx;
    CAmount nFee; //! Cached to avoid expensive parent-transaction lookups
    size_t nTxSize; //! ... and avoid recomputing tx size
    size_t nModSize; //! ... and modified size for priority
    size_t nUsageSize; //! ... and total memory usage
    int64_t nTime; //! Local time when entering the mempool
    double entryPriority; //! Priority when entering the mempool
    unsigned int entryHeight; //! Chain height when entering the mempool
    bool hadNoDependencies; //! Not dependent on any other txs when it entered the mempool
    CAmount inChainInputValue; //! Sum of all txin values that are already in blockchain
    bool spendsCoinbase; //! keep track of transactions that spend a coinbase
    unsigned int sigOpCount; //! Legacy sig ops plus P2SH sig op count
    int64_t feeDelta; //! Used for determining the priority of the transaction for mining in a block

    // Information about descendants of this transaction that are in the
    // mempool; if we remove this transaction we must remove all of these
    // descendants as well.  if nCountWithDescendants is 0, treat this entry as
    // dirty, and nSizeWithDescendants and nModFeesWithDescendants will not be
    // correct.
    uint64_t nCountWithDescendants; //! number of descendant transactions
    uint64_t nSizeWithDescendants;  //! ... and size
    CAmount nModFeesWithDescendants;  //! ... and total fees (all including us)

public:
    CTxMemPoolEntry(const CTransaction& _tx, const CAmount& _nFee,
                    int64_t _nTime, double _entryPriority, unsigned int _entryHeight,
                    bool poolHasNoInputsOf, CAmount _inChainInputValue, bool spendsCoinbase,
                    unsigned int nSigOps);
    CTxMemPoolEntry(const CTxMemPoolEntry& other);

	const CTransaction& GetTx() const { return this->tx; }
    /**
     * Fast calculation of lower bound of current priority as update
     * from entry priority. Only inputs that were originally in-chain will age.
     */
    double GetPriority(unsigned int currentHeight) const;
    const CAmount& GetFee() const { return nFee; }
    size_t GetTxSize() const { return nTxSize; }
	int64_t GetTime() const { return nTime; }
    unsigned int GetHeight() const { return entryHeight; }
    bool WasClearAtEntry() const { return hadNoDependencies; }
    unsigned int GetSigOpCount() const { return sigOpCount; }
    int64_t GetModifiedFee() const { return nFee + feeDelta; }
    size_t DynamicMemoryUsage() const { return nUsageSize; }

    // Adjusts the descendant state, if this entry is not dirty.
    void UpdateState(int64_t modifySize, CAmount modifyFee, int64_t modifyCount);
    // Updates the fee delta used for mining priority score, and the
    // modified fees with descendants.
    void UpdateFeeDelta(int64_t feeDelta);

    /** We can set the entry to be dirty if doing the full calculation of in-
     *  mempool descendants will be too expensive, which can potentially happen
     *  when re-adding transactions from a block back to the mempool.
     */
    void SetDirty();
    bool IsDirty() const { return nCountWithDescendants == 0; }

    uint64_t GetCountWithDescendants() const { return nCountWithDescendants; }
    uint64_t GetSizeWithDescendants() const { return nSizeWithDescendants; }
    CAmount GetModFeesWithDescendants() const { return nModFeesWithDescendants; }

    bool GetSpendsCoinbase() const { return spendsCoinbase; }
};

// Helpers for modifying CTxMemPool::mapTx, which is a boost multi_index.
struct update_descendant_state
{
    update_descendant_state(int64_t _modifySize, CAmount _modifyFee, int64_t _modifyCount) :
        modifySize(_modifySize), modifyFee(_modifyFee), modifyCount(_modifyCount)
    {}

    void operator() (CTxMemPoolEntry &e)
        { e.UpdateState(modifySize, modifyFee, modifyCount); }

    private:
        int64_t modifySize;
        CAmount modifyFee;
        int64_t modifyCount;
};

struct set_dirty
{
    void operator() (CTxMemPoolEntry &e)
        { e.SetDirty(); }
};

struct update_fee_delta
{
    update_fee_delta(int64_t _feeDelta) : feeDelta(_feeDelta) { }

    void operator() (CTxMemPoolEntry &e) { e.UpdateFeeDelta(feeDelta); }

private:
    int64_t feeDelta;
};

// extracts a TxMemPoolEntry's transaction hash
struct mempoolentry_txid
{
    typedef uint256 result_type;
    result_type operator() (const CTxMemPoolEntry &entry) const
    {
        return entry.GetTx().GetHash();
    }
};

/** \class CompareTxMemPoolEntryByDescendantScore
 *
 *  Sort an entry by max(score/size of entry's tx, score/size with all descendants).
 */
class CompareTxMemPoolEntryByDescendantScore
{
public:
    bool operator()(const CTxMemPoolEntry& a, const CTxMemPoolEntry& b) const
    {
        bool fUseADescendants = UseDescendantScore(a);
        bool fUseBDescendants = UseDescendantScore(b);

        double aModFee = fUseADescendants ? a.GetModFeesWithDescendants() : a.GetModifiedFee();
        double aSize = fUseADescendants ? a.GetSizeWithDescendants() : a.GetTxSize();

        double bModFee = fUseBDescendants ? b.GetModFeesWithDescendants() : b.GetModifiedFee();
        double bSize = fUseBDescendants ? b.GetSizeWithDescendants() : b.GetTxSize();

        // Avoid division by rewriting (a/b > c/d) as (a*d > c*b).
        double f1 = aModFee * bSize;
        double f2 = aSize * bModFee;

        if (f1 == f2) {
            return a.GetTime() >= b.GetTime();
        }
        return f1 < f2;
    }

<<<<<<< HEAD
    // Calculate which score to use for an entry (avoiding division).
    bool UseDescendantScore(const CTxMemPoolEntry &a)
=======
    // Calculate which feerate to use for an entry (avoiding division).
    bool UseDescendantFeeRate(const CTxMemPoolEntry &a) const
>>>>>>> 0a49190f
    {
        double f1 = (double)a.GetModifiedFee() * a.GetSizeWithDescendants();
        double f2 = (double)a.GetModFeesWithDescendants() * a.GetTxSize();
        return f2 > f1;
    }
};

/** \class CompareTxMemPoolEntryByScore
 *
 *  Sort by score of entry ((fee+delta)/size) in descending order
 */
class CompareTxMemPoolEntryByScore
{
public:
    bool operator()(const CTxMemPoolEntry& a, const CTxMemPoolEntry& b) const
    {
        double f1 = (double)a.GetModifiedFee() * b.GetTxSize();
        double f2 = (double)b.GetModifiedFee() * a.GetTxSize();
        if (f1 == f2) {
            return b.GetTx().GetHash() < a.GetTx().GetHash();
        }
        return f1 > f2;
    }
};

class CompareTxMemPoolEntryByEntryTime
{
public:
    bool operator()(const CTxMemPoolEntry& a, const CTxMemPoolEntry& b) const
    {
        return a.GetTime() < b.GetTime();    }
};
class CBlockPolicyEstimator;

/** An inpoint - a combination of a transaction and an index n into its vin */
class CInPoint
{
public:
    const CTransaction* ptx;
    uint32_t n;

    CInPoint() { SetNull(); }
    CInPoint(const CTransaction* ptxIn, uint32_t nIn) { ptx = ptxIn; n = nIn; }
    void SetNull() { ptx = nullptr; n = (uint32_t) -1; }
    bool IsNull() const { return (ptx == nullptr && n == (uint32_t) -1); }
    size_t DynamicMemoryUsage() const { return 0; }
};

/**
 * CTxMemPool stores valid-according-to-the-current-best-chain
 * transactions that may be included in the next block.
 *
 * Transactions are added when they are seen on the network
 * (or created by the local node), but not all transactions seen
 * are added to the pool: if a new transaction double-spends
 * an input of a transaction in the pool, it is dropped,
 * as are non-standard transactions.
 *
 * CTxMemPool::mapTx, and CTxMemPoolEntry bookkeeping:
 *
 * mapTx is a boost::multi_index that sorts the mempool on 4 criteria:
 * - transaction hash
 * - feerate [we use max(feerate of tx, feerate of tx with all descendants)]
 * - time in mempool
 * - mining score (feerate modified by any fee deltas from PrioritiseTransaction)
 *
 * Note: the term "descendant" refers to in-mempool transactions that depend on
 * this one, while "ancestor" refers to in-mempool transactions that a given
 * transaction depends on.
 *
 * In order for the feerate sort to remain correct, we must update transactions
 * in the mempool when new descendants arrive.  To facilitate this, we track
 * the set of in-mempool direct parents and direct children in mapLinks.  Within
 * each CTxMemPoolEntry, we track the size and fees of all descendants.
 *
 * Usually when a new transaction is added to the mempool, it has no in-mempool
 * children (because any such children would be an orphan).  So in
 * addUnchecked(), we:
 * - update a new entry's setMemPoolParents to include all in-mempool parents
 * - update the new entry's direct parents to include the new tx as a child
 * - update all ancestors of the transaction to include the new tx's size/fee
 *
 * When a transaction is removed from the mempool, we must:
 * - update all in-mempool parents to not track the tx in setMemPoolChildren
 * - update all ancestors to not include the tx's size/fees in descendant state
 * - update all in-mempool children to not include it as a parent
 *
 * These happen in UpdateForRemoveFromMempool().  (Note that when removing a
 * transaction along with its descendants, we must calculate that set of
 * transactions to be removed before doing the removal, or else the mempool can
 * be in an inconsistent state where it's impossible to walk the ancestors of
 * a transaction.)
 *
 * In the event of a reorg, the assumption that a newly added tx has no
 * in-mempool children is false.  In particular, the mempool is in an
 * inconsistent state while new transactions are being added, because there may
 * be descendant transactions of a tx coming from a disconnected block that are
 * unreachable from just looking at transactions in the mempool (the linking
 * transactions may also be in the disconnected block, waiting to be added).
 * Because of this, there's not much benefit in trying to search for in-mempool
 * children in addUnchecked().  Instead, in the special case of transactions
 * being added from a disconnected block, we require the caller to clean up the
 * state, to account for in-mempool, out-of-block descendants for all the
 * in-block transactions by calling UpdateTransactionsFromBlock().  Note that
 * until this is called, the mempool state is not consistent, and in particular
 * mapLinks may not be correct (and therefore functions like
 * CalculateMemPoolAncestors() and CalculateDescendants() that rely
 * on them to walk the mempool are not generally safe to use).
 *
 * Computational limits:
 *
 * Updating all in-mempool ancestors of a newly added transaction can be slow,
 * if no bound exists on how many in-mempool ancestors there may be.
 * CalculateMemPoolAncestors() takes configurable limits that are designed to
 * prevent these calculations from being too CPU intensive.
 *
 * Adding transactions from a disconnected block can be very time consuming,
 * because we don't have a way to limit the number of in-mempool descendants.
 * To bound CPU processing, we limit the amount of work we're willing to do
 * to properly update the descendant information for a tx being added from
 * a disconnected block.  If we would exceed the limit, then we instead mark
 * the entry as "dirty", and set the feerate for sorting purposes to be equal
 * the feerate of the transaction without any descendants.
 *
 */
class CTxMemPool
{
private:
    uint32_t nCheckFrequency; //! Value n means that n times in 2^32 we check.
    unsigned int nTransactionsUpdated;
    CBlockPolicyEstimator* minerPolicyEstimator;

    uint64_t totalTxSize; //! sum of all mempool tx' byte sizes
    uint64_t cachedInnerUsage; //! sum of dynamic memory usage of all the map elements (NOT the maps themselves)

    CFeeRate minReasonableRelayFee;

    mutable int64_t lastRollingFeeUpdate;
    mutable bool blockSinceLastRollingFeeBump;
    mutable double rollingMinimumFeeRate; //! minimum fee to get into the pool, decreases exponentially

    void trackPackageRemoved(const CFeeRate& rate);

public:

    static const int ROLLING_FEE_HALFLIFE = 60 * 60 * 12; // public only for testing

    typedef boost::multi_index_container<
        CTxMemPoolEntry,
        boost::multi_index::indexed_by<
            // sorted by txid
            boost::multi_index::ordered_unique<mempoolentry_txid>,
            // sorted by fee rate
            boost::multi_index::ordered_non_unique<
                boost::multi_index::identity<CTxMemPoolEntry>,
                CompareTxMemPoolEntryByDescendantScore
            >,
            // sorted by entry time
            boost::multi_index::ordered_non_unique<
                boost::multi_index::identity<CTxMemPoolEntry>,
                CompareTxMemPoolEntryByEntryTime
                >,
            // sorted by score (for mining prioritization)
            boost::multi_index::ordered_unique<
                boost::multi_index::identity<CTxMemPoolEntry>,
                CompareTxMemPoolEntryByScore
            >
           >
          > indexed_transaction_set;

    mutable CCriticalSection cs;
    indexed_transaction_set mapTx;
    typedef indexed_transaction_set::nth_index<0>::type::iterator txiter;
    struct CompareIteratorByHash {
        bool operator()(const txiter &a, const txiter &b) const {
            return a->GetTx().GetHash() < b->GetTx().GetHash();
        }
    };
    typedef std::set<txiter, CompareIteratorByHash> setEntries;

    const setEntries & GetMemPoolParents(txiter entry) const;
    const setEntries & GetMemPoolChildren(txiter entry) const;
private:
    typedef std::map<txiter, setEntries, CompareIteratorByHash> cacheMap;

    struct TxLinks {
        setEntries parents;
        setEntries children;
    };

    typedef std::map<txiter, TxLinks, CompareIteratorByHash> txlinksMap;
    txlinksMap mapLinks;

    void UpdateParent(txiter entry, txiter parent, bool add);
    void UpdateChild(txiter entry, txiter child, bool add);

public:
    std::map<COutPoint, CInPoint> mapNextTx;
    std::map<uint256, std::pair<double, CAmount> > mapDeltas;

    /** Create a new CTxMemPool.
     *  minReasonableRelayFee should be a feerate which is, roughly, somewhere
     *  around what it "costs" to relay a transaction around the network and
     *  below which we would reasonably say a transaction has 0-effective-fee.
     */
    CTxMemPool(const CFeeRate& _minReasonableRelayFee);
    ~CTxMemPool();

    /**
     * If sanity-checking is turned on, check makes sure the pool is
	 * consistent (does not contain two transactions that spend the same inputs,
	 * all inputs are in the mapNextTx array). If sanity-checking is turned off,
	 * check does nothing.
	 */
    void check(const CCoinsViewCache *pcoins) const;
    void setSanityCheck(double dFrequency = 1.0) { nCheckFrequency = dFrequency * 4294967295.0; }

    // addUnchecked must updated state for all ancestors of a given transaction,
    // to track size/count of descendant transactions.  First version of
    // addUnchecked can be used to have it call CalculateMemPoolAncestors(), and
    // then invoke the second version.
    bool addUnchecked(const uint256& hash, const CTxMemPoolEntry &entry, bool fCurrentEstimate = true);
    bool addUnchecked(const uint256& hash, const CTxMemPoolEntry &entry, setEntries &setAncestors, bool fCurrentEstimate = true);

    void remove(const CTransaction &tx, std::list<CTransaction>& removed, bool fRecursive = false);
    void removeForReorg(const CCoinsViewCache *pcoins, unsigned int nMemPoolHeight, int flags);
    void removeConflicts(const CTransaction &tx, std::list<CTransaction>& removed);
    void removeForBlock(const std::vector<CTransaction>& vtx, unsigned int nBlockHeight,
                        std::list<CTransaction>& conflicts, bool fCurrentEstimate = true);
    void clear();
    void _clear(); //lock free
    void queryHashes(std::vector<uint256>& vtxid);
	void pruneSpent(const uint256& hash, CCoins &coins);
	unsigned int GetTransactionsUpdated() const;
	void AddTransactionsUpdated(unsigned int n);
    /**
     * Check that none of this transactions inputs are in the mempool, and thus
     * the tx is not dependent on other mempool transactions to be included in a block.
     */
    bool HasNoInputsOf(const CTransaction& tx) const;

    /** Affect CreateNewBlock prioritisation of transactions */
    void PrioritiseTransaction(const uint256 hash, const std::string strHash, double dPriorityDelta, const CAmount& nFeeDelta);
    void ApplyDeltas(const uint256 hash, double &dPriorityDelta, CAmount &nFeeDelta) const;
    void ClearPrioritisation(const uint256 hash);

public:
    /** Remove a set of transactions from the mempool.
     *  If a transaction is in this set, then all in-mempool descendants must
     *  also be in the set.*/
    void RemoveStaged(setEntries &stage);

    /** When adding transactions from a disconnected block back to the mempool,
     *  new mempool entries may have children in the mempool (which is generally
     *  not the case when otherwise adding transactions).
     *  UpdateTransactionsFromBlock() will find child transactions and update the
     *  descendant state for each transaction in hashesToUpdate (excluding any
     *  child transactions present in hashesToUpdate, which are already accounted
     *  for).  Note: hashesToUpdate should be the set of transactions from the
     *  disconnected block that have been accepted back into the mempool.
     */
    void UpdateTransactionsFromBlock(const std::vector<uint256> &hashesToUpdate);

    /** Try to calculate all in-mempool ancestors of entry.
     *  (these are all calculated including the tx itself)
     *  limitAncestorCount = max number of ancestors
     *  limitAncestorSize = max size of ancestors
     *  limitDescendantCount = max number of descendants any ancestor can have
     *  limitDescendantSize = max size of descendants any ancestor can have
     *  errString = populated with error reason if any limits are hit
     *  fSearchForParents = whether to search a tx's vin for in-mempool parents, or
     *  look up parents from mapLinks. Must be true for entries not in the mempool
     */
    bool CalculateMemPoolAncestors(const CTxMemPoolEntry &entry, setEntries &setAncestors, uint64_t limitAncestorCount, uint64_t limitAncestorSize, uint64_t limitDescendantCount, uint64_t limitDescendantSize, std::string &errString, bool fSearchForParents = true);

    /** Populate setDescendants with all in-mempool descendants of hash.
     *  Assumes that setDescendants includes all in-mempool descendants of anything
     *  already in it.  */
    void CalculateDescendants(txiter it, setEntries &setDescendants);

    /** The minimum fee to get into the mempool, which may itself not be enough
      *  for larger-sized transactions.
      *  The minReasonableRelayFee constructor arg is used to bound the time it
      *  takes the fee rate to go back down all the way to 0. When the feerate
      *  would otherwise be half of this, it is set to 0 instead.
      */
    CFeeRate GetMinFee(size_t sizelimit) const;

    /** Remove transactions from the mempool until its dynamic size is <= sizelimit.
      *  pvNoSpendsRemaining, if set, will be populated with the list of transactions
      *  which are not in mempool which no longer have any spends in this mempool.
      */
    void TrimToSize(size_t sizelimit, std::vector<uint256>* pvNoSpendsRemaining=NULL);

    /** Expire all transaction (and their dependencies) in the mempool older than time. Return the number of removed transactions. */
    int Expire(int64_t time);

    unsigned long size()
	{
		LOCK(cs);
		return mapTx.size();
	}

    uint64_t GetTotalTxSize()
    {
        LOCK(cs);
        return totalTxSize;
    }

    bool exists(uint256 hash) const
    {
		LOCK(cs);
		return (mapTx.count(hash) != 0);
	}

	bool lookup(uint256 hash, CTransaction& result) const;

    /** Estimate fee rate needed to get into the next nBlocks */
    CFeeRate estimateFee(int nBlocks) const;

    /** Estimate priority needed to get into the next nBlocks */
    double estimatePriority(int nBlocks) const;

    /** Write/Read estimates to disk */
    bool WriteFeeEstimates(CAutoFile& fileout) const;
    bool ReadFeeEstimates(CAutoFile& filein);

    size_t DynamicMemoryUsage() const;

private:
    /** UpdateForDescendants is used by UpdateTransactionsFromBlock to update
     *  the descendants for a single transaction that has been added to the
     *  mempool but may have child transactions in the mempool, eg during a
     *  chain reorg.  setExclude is the set of descendant transactions in the
     *  mempool that must not be accounted for (because any descendants in
     *  setExclude were added to the mempool after the transaction being
     *  updated and hence their state is already reflected in the parent
     *  state).
     *
     *  If updating an entry requires looking at more than maxDescendantsToVisit
     *  transactions, outside of the ones in setExclude, then give up.
     *
     *  cachedDescendants will be updated with the descendants of the transaction
     *  being updated, so that future invocations don't need to walk the
     *  same transaction again, if encountered in another transaction chain.
     */
    bool UpdateForDescendants(txiter updateIt,
            int maxDescendantsToVisit,
            cacheMap &cachedDescendants,
            const std::set<uint256> &setExclude);
    /** Update ancestors of hash to add/remove it as a descendant transaction. */
    void UpdateAncestorsOf(bool add, txiter hash, setEntries &setAncestors);
    /** For each transaction being removed, update ancestors and any direct children. */
    void UpdateForRemoveFromMempool(const setEntries &entriesToRemove);
    /** Sever link between specified transaction and direct children. */
    void UpdateChildrenForRemoval(txiter entry);

    /** Before calling removeUnchecked for a given transaction,
     *  UpdateForRemoveFromMempool must be called on the entire (dependent) set
     *  of transactions being removed at the same time.  We use each
     *  CTxMemPoolEntry's setMemPoolParents in order to walk ancestors of a
     *  given transaction that is removed, so we can't remove intermediate
     *  transactions in a chain before we've updated all the state for the
     *  removal.
     */
    void removeUnchecked(txiter entry);
};

/**
 * CCoinsView that brings transactions from a memorypool into view.
 * It does not check for spendings by memory pool transactions.
 */
class CCoinsViewMemPool : public CCoinsViewBacked
{
protected:
	CTxMemPool &mempool;

public:
    CCoinsViewMemPool(CCoinsView *baseIn, CTxMemPool &mempoolIn);
    bool GetCoins(const uint256 &txid, CCoins &coins) const;
    bool HaveCoins(const uint256 &txid) const;
};
// We want to sort transactions by coin age priority
typedef std::pair<double, CTxMemPool::txiter> TxCoinAgePriority;

struct TxCoinAgePriorityCompare
{
    bool operator()(const TxCoinAgePriority& a, const TxCoinAgePriority& b)
    {
        if (a.first == b.first)
            return CompareTxMemPoolEntryByScore()(*(b.second), *(a.second)); //Reverse order to make sort less than
        return a.first < b.first;
    }
};

#endif // BITCOIN_TXMEMPOOL_H<|MERGE_RESOLUTION|>--- conflicted
+++ resolved
@@ -191,13 +191,8 @@
         return f1 < f2;
     }
 
-<<<<<<< HEAD
     // Calculate which score to use for an entry (avoiding division).
-    bool UseDescendantScore(const CTxMemPoolEntry &a)
-=======
-    // Calculate which feerate to use for an entry (avoiding division).
-    bool UseDescendantFeeRate(const CTxMemPoolEntry &a) const
->>>>>>> 0a49190f
+    bool UseDescendantScore(const CTxMemPoolEntry &a) const
     {
         double f1 = (double)a.GetModifiedFee() * a.GetSizeWithDescendants();
         double f2 = (double)a.GetModFeesWithDescendants() * a.GetTxSize();
