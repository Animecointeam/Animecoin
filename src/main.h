// Copyright (c) 2009-2010 Satoshi Nakamoto
// Copyright (c) 2009-2014 The Bitcoin developers
// Distributed under the MIT software license, see the accompanying
// file COPYING or http://www.opensource.org/licenses/mit-license.php.

#ifndef BITCOIN_MAIN_H
#define BITCOIN_MAIN_H

#if defined(HAVE_CONFIG_H)
#include "config/bitcoin-config.h"
#endif

#include "amount.h"
#include "chain.h"
#include "chainparams.h"
#include "coins.h"
#include "primitives/block.h"
#include "primitives/transaction.h"
#include "net.h"
#include "pow.h"
#include "script/script.h"
#include "script/sigcache.h"
#include "script/standard.h"
#include "sync.h"
#include "tinyformat.h"
#include "txmempool.h"
#include "uint256.h"
#include "undo.h"

#include <algorithm>
#include <exception>
#include <map>
#include <set>
#include <stdint.h>
#include <string>
#include <utility>
#include <vector>

#include <boost/unordered_map.hpp>

class CBlockIndex;
class CBlockTreeDB;
class CBloomFilter;
class CInv;
class CScriptCheck;
class CValidationInterface;
class CValidationState;

struct CBlockTemplate;
struct CNodeStateStats;

/** Default for -blockmaxsize and -blockminsize, which control the range of sizes the mining code will create **/
static const unsigned int DEFAULT_BLOCK_MAX_SIZE = 750000;
static const unsigned int DEFAULT_BLOCK_MIN_SIZE = 0;
/** Default for -blockprioritysize, maximum space for zero/low-fee transactions **/
static const unsigned int DEFAULT_BLOCK_PRIORITY_SIZE = 50000;
/** Default for accepting alerts from the P2P network. */
static const bool DEFAULT_ALERTS = true;
/** The maximum size for transactions we're willing to relay/mine */
static const unsigned int MAX_STANDARD_TX_SIZE = 100000;
/** The maximum allowed number of signature check operations in a block (network rule) */
static const unsigned int MAX_BLOCK_SIGOPS = MAX_BLOCK_SIZE/50;
<<<<<<< HEAD
/** The maximum number of orphan transactions kept in memory */
static const unsigned int MAX_ORPHAN_TRANSACTIONS = MAX_BLOCK_SIZE/100;
static const int64_t MIN_CHANGE = CENT;
/** The maximum number of orphan blocks kept in memory */
static const unsigned int MAX_ORPHAN_BLOCKS = 10000;
=======
/** Maximum number of signature check operations in an IsStandard() P2SH script */
static const unsigned int MAX_P2SH_SIGOPS = 15;
/** The maximum number of sigops we're willing to relay/mine in a single tx */
static const unsigned int MAX_TX_SIGOPS = MAX_BLOCK_SIGOPS/5;
/** Default for -maxorphantx, maximum number of orphan transactions kept in memory */
static const unsigned int DEFAULT_MAX_ORPHAN_TRANSACTIONS = 100;
>>>>>>> 7787765b
/** The maximum size of a blk?????.dat file (since 0.8) */
static const unsigned int MAX_BLOCKFILE_SIZE = 0x8000000; // 128 MiB
/** The pre-allocation chunk size for blk?????.dat files (since 0.8) */
static const unsigned int BLOCKFILE_CHUNK_SIZE = 0x1000000; // 16 MiB
/** The pre-allocation chunk size for rev?????.dat files (since 0.8) */
static const unsigned int UNDOFILE_CHUNK_SIZE = 0x100000; // 1 MiB
/** Coinbase transaction outputs can only be spent after this number of new blocks (network rule) */
static const int COINBASE_MATURITY = 80; // Actually made 80+80 later, should we review it?
/** Maximum number of script-checking threads allowed */
static const int MAX_SCRIPTCHECK_THREADS = 16;
/** -par default (number of script-checking threads, 0 = auto) */
static const int DEFAULT_SCRIPTCHECK_THREADS = 0;
/** Number of blocks that can be requested at any given time from a single peer. */
static const int MAX_BLOCKS_IN_TRANSIT_PER_PEER = 16;
/** Timeout in seconds during which a peer must stall block download progress before being disconnected. */
static const unsigned int BLOCK_STALLING_TIMEOUT = 2;
/** Number of headers sent in one getheaders result. We rely on the assumption that if a peer sends
 *  less than this number, we reached their tip. Changing this value is a protocol upgrade. */
static const unsigned int MAX_HEADERS_RESULTS = 2000;
/** Size of the "block download window": how far ahead of our current height do we fetch?
 *  Larger windows tolerate larger download speed differences between peer, but increase the potential
 *  degree of disordering of blocks on disk (which make reindexing and in the future perhaps pruning
 *  harder). We'll probably want to make this a per-peer adaptive value at some point. */
static const unsigned int BLOCK_DOWNLOAD_WINDOW = 1024;
/** Time to wait (in seconds) between writing blockchain state to disk. */
static const unsigned int DATABASE_WRITE_INTERVAL = 3600;
/** Maximum length of reject messages. */
static const unsigned int MAX_REJECT_MESSAGE_LENGTH = 111;

/** "reject" message codes */
static const unsigned char REJECT_MALFORMED = 0x01;
static const unsigned char REJECT_INVALID = 0x10;
static const unsigned char REJECT_OBSOLETE = 0x11;
static const unsigned char REJECT_DUPLICATE = 0x12;
static const unsigned char REJECT_NONSTANDARD = 0x40;
static const unsigned char REJECT_DUST = 0x41;
static const unsigned char REJECT_INSUFFICIENTFEE = 0x42;
static const unsigned char REJECT_CHECKPOINT = 0x43;

struct BlockHasher
{
    size_t operator()(const uint256& hash) const { return hash.GetLow64(); }
};

extern CScript COINBASE_FLAGS;
extern CCriticalSection cs_main;
extern CTxMemPool mempool;
typedef boost::unordered_map<uint256, CBlockIndex*, BlockHasher> BlockMap;
extern BlockMap mapBlockIndex;
extern uint64_t nLastBlockTx;
extern uint64_t nLastBlockSize;
extern const std::string strMessageMagic;
extern int64_t nTimeBestReceived;
extern CWaitableCriticalSection csBestBlock;
extern CConditionVariable cvBlockChange;
extern bool fImporting;
extern bool fReindex;
extern int nScriptCheckThreads;
extern bool fTxIndex;
extern bool fIsBareMultisigStd;
extern bool fCheckBlockIndex;
extern unsigned int nCoinCacheSize;
extern CFeeRate minRelayTxFee;
extern bool fAlerts;

/** Best header we've seen so far (used for getheaders queries' starting points). */
extern CBlockIndex *pindexBestHeader;

/** Minimum disk space required - used in CheckDiskSpace() */
static const uint64_t nMinDiskSpace = 52428800;

/** Register a wallet to receive updates from core */
void RegisterValidationInterface(CValidationInterface* pwalletIn);
/** Unregister a wallet from core */
void UnregisterValidationInterface(CValidationInterface* pwalletIn);
/** Unregister all wallets from core */
void UnregisterAllValidationInterfaces();
/** Push an updated transaction to all registered wallets */
void SyncWithWallets(const CTransaction& tx, const CBlock* pblock = NULL);

/** Register with a network node to receive its signals */
void RegisterNodeSignals(CNodeSignals& nodeSignals);
/** Unregister a network node */
void UnregisterNodeSignals(CNodeSignals& nodeSignals);

/**
 * Process an incoming block. This only returns after the best known valid
 * block is made active. Note that it does not, however, guarantee that the
 * specific block passed to it has been checked for validity!
 *
 * @param[out]  state   This may be set to an Error state if any error occurred processing it, including during validation/connection/etc of otherwise unrelated blocks during reorganisation; or it may be set to an Invalid state if pblock is itself invalid (but this is not guaranteed even when the block is checked). If you want to *possibly* get feedback on whether pblock is valid, you must also install a CValidationInterface - this will have its BlockChecked method called whenever *any* block completes validation.
 * @param[in]   pfrom   The node which we are receiving the block from; it is added to mapBlockSource and may be penalised if the block is invalid.
 * @param[in]   pblock  The block we want to process.
 * @param[out]  dbp     If pblock is stored to disk (or already there), this will be set to its location.
 * @return True if state.IsValid()
 */
bool ProcessNewBlock(CValidationState &state, CNode* pfrom, CBlock* pblock, CDiskBlockPos *dbp = NULL);
/** Check whether enough disk space is available for an incoming block */
bool CheckDiskSpace(uint64_t nAdditionalBytes = 0);
/** Open a block file (blk?????.dat) */
FILE* OpenBlockFile(const CDiskBlockPos &pos, bool fReadOnly = false);
/** Open an undo file (rev?????.dat) */
FILE* OpenUndoFile(const CDiskBlockPos &pos, bool fReadOnly = false);
/** Translation to a filesystem path */
boost::filesystem::path GetBlockPosFilename(const CDiskBlockPos &pos, const char *prefix);
/** Import blocks from an external file */
bool LoadExternalBlockFile(FILE* fileIn, CDiskBlockPos *dbp = NULL);
/** Initialize a new block tree database + block data on disk */
bool InitBlockIndex();
/** Load the block tree and coins database from disk */
bool LoadBlockIndex();
/** Unload database information */
void UnloadBlockIndex();
/** Process protocol messages received from a given node */
bool ProcessMessages(CNode* pfrom);
/**
 * Send queued protocol messages to be sent to a give node.
 *
 * @param[in]   pto             The node which we are sending messages to.
 * @param[in]   fSendTrickle    When true send the trickled data, otherwise trickle the data until true.
 */
bool SendMessages(CNode* pto, bool fSendTrickle);
/** Run an instance of the script checking thread */
void ThreadScriptCheck();
/** Check whether we are doing an initial block download (synchronizing from disk or network) */
bool IsInitialBlockDownload();
/** Format a string that describes several potential problems detected by the core */
std::string GetWarnings(std::string strFor);
/** Retrieve a transaction (from memory pool, or from disk, if possible) */
bool GetTransaction(const uint256 &hash, CTransaction &tx, uint256 &hashBlock, bool fAllowSlow = false);
/** Find the best known block, and make it the tip of the block chain */
bool ActivateBestChain(CValidationState &state, CBlock *pblock = NULL);
CAmount GetBlockValue(int nHeight, const CAmount& nFees);

/** Create a new block index entry for a given block hash */
CBlockIndex * InsertBlockIndex(uint256 hash);
/** Abort with a message */
bool AbortNode(const std::string &msg, const std::string &userMessage="");
/** Get statistics from node state */
bool GetNodeStateStats(NodeId nodeid, CNodeStateStats &stats);
/** Increase a node's misbehavior score. */
void Misbehaving(NodeId nodeid, int howmuch);
/** Flush all state, indexes and buffers to disk. */
void FlushStateToDisk();

/** (try to) add transaction to memory pool **/
bool AcceptToMemoryPool(CTxMemPool& pool, CValidationState &state, const CTransaction &tx, bool fLimitFree,
                        bool* pfMissingInputs, bool fRejectInsaneFee=false);



struct CNodeStateStats {
    int nMisbehavior;
    int nSyncHeight;
    int nCommonHeight;
    std::vector<int> vHeightInFlight;
};

struct CDiskTxPos : public CDiskBlockPos
{
    unsigned int nTxOffset; // after header

    ADD_SERIALIZE_METHODS;

    template <typename Stream, typename Operation>
    inline void SerializationOp(Stream& s, Operation ser_action, int nType, int nVersion) {
        READWRITE(*(CDiskBlockPos*)this);
        READWRITE(VARINT(nTxOffset));
    }

    CDiskTxPos(const CDiskBlockPos &blockIn, unsigned int nTxOffsetIn) : CDiskBlockPos(blockIn.nFile, blockIn.nPos), nTxOffset(nTxOffsetIn) {
    }

    CDiskTxPos() {
        SetNull();
    }

    void SetNull() {
        CDiskBlockPos::SetNull();
        nTxOffset = 0;
    }
};


CAmount GetMinRelayFee(const CTransaction& tx, unsigned int nBytes, bool fAllowFree);

/**
 * Check transaction inputs, and make sure any
 * pay-to-script-hash transactions are evaluating IsStandard scripts
 *
 * Why bother? To avoid denial-of-service attacks; an attacker
 * can submit a standard HASH... OP_EQUAL transaction,
 * which will get accepted into blocks. The redemption
 * script can be anything; an attacker could use a very
 * expensive-to-check-upon-redemption script like:
 *   DUP CHECKSIG DROP ... repeated 100 times... OP_1
 */

/**
 * Check for standard transaction types
 * @param[in] mapInputs    Map of previous transactions that have outputs we're spending
 * @return True if all inputs (scriptSigs) use only standard transaction forms
 */
bool AreInputsStandard(const CTransaction& tx, const CCoinsViewCache& mapInputs);

/**
 * Count ECDSA signature operations the old-fashioned (pre-0.6) way
 * @return number of sigops this transaction's outputs will produce when spent
 * @see CTransaction::FetchInputs
 */
unsigned int GetLegacySigOpCount(const CTransaction& tx);

/**
 * Count ECDSA signature operations in pay-to-script-hash inputs.
 *
 * @param[in] mapInputs Map of previous transactions that have outputs we're spending
 * @return maximum number of sigops required to validate this transaction's inputs
 * @see CTransaction::FetchInputs
 */
unsigned int GetP2SHSigOpCount(const CTransaction& tx, const CCoinsViewCache& mapInputs);


/**
 * Check whether all inputs of this transaction are valid (no double spends, scripts & sigs, amounts)
 * This does not modify the UTXO set. If pvChecks is not NULL, script checks are pushed onto it
 * instead of being performed inline.
 */
bool CheckInputs(const CTransaction& tx, CValidationState &state, const CCoinsViewCache &view, bool fScriptChecks,
                 unsigned int flags, bool cacheStore, std::vector<CScriptCheck> *pvChecks = NULL);

/** Apply the effects of this transaction on the UTXO set represented by view */
void UpdateCoins(const CTransaction& tx, CValidationState &state, CCoinsViewCache &inputs, CTxUndo &txundo, int nHeight);

/** Context-independent validity checks */
bool CheckTransaction(const CTransaction& tx, CValidationState& state);

/** Check for standard transaction types
 * @return True if all outputs (scriptPubKeys) use only standard transaction forms
 */
bool IsStandardTx(const CTransaction& tx, std::string& reason);

bool IsFinalTx(const CTransaction &tx, int nBlockHeight = 0, int64_t nBlockTime = 0);

/** Undo information for a CBlock */
class CBlockUndo
{
public:
    std::vector<CTxUndo> vtxundo; // for all but the coinbase

    ADD_SERIALIZE_METHODS;

    template <typename Stream, typename Operation>
    inline void SerializationOp(Stream& s, Operation ser_action, int nType, int nVersion) {
        READWRITE(vtxundo);
    }

    bool WriteToDisk(CDiskBlockPos &pos, const uint256 &hashBlock);
    bool ReadFromDisk(const CDiskBlockPos &pos, const uint256 &hashBlock);
};


/**
 * Closure representing one script verification
 * Note that this stores references to the spending transaction
 */
class CScriptCheck
{
private:
    CScript scriptPubKey;
    const CTransaction *ptxTo;
    unsigned int nIn;
    unsigned int nFlags;
    bool cacheStore;
    ScriptError error;

public:
    CScriptCheck(): ptxTo(0), nIn(0), nFlags(0), cacheStore(false), error(SCRIPT_ERR_UNKNOWN_ERROR) {}
    CScriptCheck(const CCoins& txFromIn, const CTransaction& txToIn, unsigned int nInIn, unsigned int nFlagsIn, bool cacheIn) :
        scriptPubKey(txFromIn.vout[txToIn.vin[nInIn].prevout.n].scriptPubKey),
        ptxTo(&txToIn), nIn(nInIn), nFlags(nFlagsIn), cacheStore(cacheIn), error(SCRIPT_ERR_UNKNOWN_ERROR) { }

    bool operator()();

    void swap(CScriptCheck &check) {
        scriptPubKey.swap(check.scriptPubKey);
        std::swap(ptxTo, check.ptxTo);
        std::swap(nIn, check.nIn);
        std::swap(nFlags, check.nFlags);
        std::swap(cacheStore, check.cacheStore);
        std::swap(error, check.error);
    }

    ScriptError GetScriptError() const { return error; }
};


/** Functions for disk access for blocks */
bool WriteBlockToDisk(CBlock& block, CDiskBlockPos& pos);
bool ReadBlockFromDisk(CBlock& block, const CDiskBlockPos& pos);
bool ReadBlockFromDisk(CBlock& block, const CBlockIndex* pindex);

/** Functions for validating blocks and updating the block tree */

/** Undo the effects of this block (with given index) on the UTXO set represented by coins.
 *  In case pfClean is provided, operation will try to be tolerant about errors, and *pfClean
 *  will be true if no problems were found. Otherwise, the return value will be false in case
 *  of problems. Note that in any case, coins may be modified. */
bool DisconnectBlock(CBlock& block, CValidationState& state, CBlockIndex* pindex, CCoinsViewCache& coins, bool* pfClean = NULL);


/** Apply the effects of this block (with given index) on the UTXO set represented by coins */
bool ConnectBlock(const CBlock& block, CValidationState& state, CBlockIndex* pindex, CCoinsViewCache& coins, bool fJustCheck = false);

/** Context-independent validity checks */
bool CheckBlockHeader(const CBlockHeader& block, CValidationState& state, bool fCheckPOW = true);
bool CheckBlock(const CBlock& block, CValidationState& state, bool fCheckPOW = true, bool fCheckMerkleRoot = true);

/** Context-dependent validity checks */
bool ContextualCheckBlockHeader(const CBlockHeader& block, CValidationState& state, CBlockIndex *pindexPrev);
bool ContextualCheckBlock(const CBlock& block, CValidationState& state, CBlockIndex *pindexPrev);

/** Check a block is completely valid from start to finish (only works on top of our current best block, with cs_main held) */
bool TestBlockValidity(CValidationState &state, const CBlock& block, CBlockIndex *pindexPrev, bool fCheckPOW = true, bool fCheckMerkleRoot = true);

/** Store block on disk. If dbp is provided, the file is known to already reside on disk */
bool AcceptBlock(CBlock& block, CValidationState& state, CBlockIndex **pindex, CDiskBlockPos* dbp = NULL);
bool AcceptBlockHeader(const CBlockHeader& block, CValidationState& state, CBlockIndex **ppindex= NULL);



class CBlockFileInfo
{
public:
    unsigned int nBlocks;      //! number of blocks stored in file
    unsigned int nSize;        //! number of used bytes of block file
    unsigned int nUndoSize;    //! number of used bytes in the undo file
    unsigned int nHeightFirst; //! lowest height of block in file
    unsigned int nHeightLast;  //! highest height of block in file
    uint64_t nTimeFirst;         //! earliest time of block in file
    uint64_t nTimeLast;          //! latest time of block in file

    ADD_SERIALIZE_METHODS;

    template <typename Stream, typename Operation>
    inline void SerializationOp(Stream& s, Operation ser_action, int nType, int nVersion) {
        READWRITE(VARINT(nBlocks));
        READWRITE(VARINT(nSize));
        READWRITE(VARINT(nUndoSize));
        READWRITE(VARINT(nHeightFirst));
        READWRITE(VARINT(nHeightLast));
        READWRITE(VARINT(nTimeFirst));
        READWRITE(VARINT(nTimeLast));
    }

     void SetNull() {
         nBlocks = 0;
         nSize = 0;
         nUndoSize = 0;
         nHeightFirst = 0;
         nHeightLast = 0;
         nTimeFirst = 0;
         nTimeLast = 0;
     }

     CBlockFileInfo() {
         SetNull();
     }

     std::string ToString() const;

     /** update statistics (does not update nSize) */
     void AddBlock(unsigned int nHeightIn, uint64_t nTimeIn) {
         if (nBlocks==0 || nHeightFirst > nHeightIn)
             nHeightFirst = nHeightIn;
         if (nBlocks==0 || nTimeFirst > nTimeIn)
             nTimeFirst = nTimeIn;
         nBlocks++;
         if (nHeightIn > nHeightLast)
             nHeightLast = nHeightIn;
         if (nTimeIn > nTimeLast)
             nTimeLast = nTimeIn;
     }
};

/** Capture information about block/transaction validation */
class CValidationState {
private:
    enum mode_state {
        MODE_VALID,   //! everything ok
        MODE_INVALID, //! network rule violation (DoS value may be set)
        MODE_ERROR,   //! run-time error
    } mode;
    int nDoS;
    std::string strRejectReason;
    unsigned char chRejectCode;
    bool corruptionPossible;
public:
    CValidationState() : mode(MODE_VALID), nDoS(0), chRejectCode(0), corruptionPossible(false) {}
    bool DoS(int level, bool ret = false,
             unsigned char chRejectCodeIn=0, std::string strRejectReasonIn="",
             bool corruptionIn=false) {
        chRejectCode = chRejectCodeIn;
        strRejectReason = strRejectReasonIn;
        corruptionPossible = corruptionIn;
        if (mode == MODE_ERROR)
            return ret;
        nDoS += level;
        mode = MODE_INVALID;
        return ret;
    }
    bool Invalid(bool ret = false,
                 unsigned char _chRejectCode=0, std::string _strRejectReason="") {
        return DoS(0, ret, _chRejectCode, _strRejectReason);
    }
    bool Error(std::string strRejectReasonIn="") {
        if (mode == MODE_VALID)
            strRejectReason = strRejectReasonIn;
        mode = MODE_ERROR;
        return false;
    }
    bool Abort(const std::string &msg) {
        AbortNode(msg);
        return Error(msg);
    }
    bool IsValid() const {
        return mode == MODE_VALID;
    }
    bool IsInvalid() const {
        return mode == MODE_INVALID;
    }
    bool IsError() const {
        return mode == MODE_ERROR;
    }
    bool IsInvalid(int &nDoSOut) const {
        if (IsInvalid()) {
            nDoSOut = nDoS;
            return true;
        }
        return false;
    }
    bool CorruptionPossible() const {
        return corruptionPossible;
    }
    unsigned char GetRejectCode() const { return chRejectCode; }
    std::string GetRejectReason() const { return strRejectReason; }
};

/** RAII wrapper for VerifyDB: Verify consistency of the block and coin databases */
class CVerifyDB {
public:
    CVerifyDB();
    ~CVerifyDB();
    bool VerifyDB(CCoinsView *coinsview, int nCheckLevel, int nCheckDepth);
};

/** Find the last common block between the parameter chain and a locator. */
CBlockIndex* FindForkInGlobalIndex(const CChain& chain, const CBlockLocator& locator);

/** Mark a block as invalid. */
bool InvalidateBlock(CValidationState& state, CBlockIndex *pindex);

/** Remove invalidity status from a block and its descendants. */
bool ReconsiderBlock(CValidationState& state, CBlockIndex *pindex);

/** The currently-connected chain of blocks. */
extern CChain chainActive;

/** Global variable that points to the active CCoinsView (protected by cs_main) */
extern CCoinsViewCache *pcoinsTip;

/** Global variable that points to the active block tree (protected by cs_main) */
extern CBlockTreeDB *pblocktree;

struct CBlockTemplate
{
    CBlock block;
    std::vector<CAmount> vTxFees;
    std::vector<int64_t> vTxSigOps;
};






class CValidationInterface {
protected:
    virtual void SyncTransaction(const CTransaction &tx, const CBlock *pblock) {};
    virtual void EraseFromWallet(const uint256 &hash) {};
    virtual void SetBestChain(const CBlockLocator &locator) {};
    virtual void UpdatedTransaction(const uint256 &hash) {};
    virtual void Inventory(const uint256 &hash) {};
    virtual void ResendWalletTransactions() {};
    virtual void BlockChecked(const CBlock&, const CValidationState&) {};
    friend void ::RegisterValidationInterface(CValidationInterface*);
    friend void ::UnregisterValidationInterface(CValidationInterface*);
    friend void ::UnregisterAllValidationInterfaces();
};

#endif // BITCOIN_MAIN_H<|MERGE_RESOLUTION|>--- conflicted
+++ resolved
@@ -60,20 +60,12 @@
 static const unsigned int MAX_STANDARD_TX_SIZE = 100000;
 /** The maximum allowed number of signature check operations in a block (network rule) */
 static const unsigned int MAX_BLOCK_SIGOPS = MAX_BLOCK_SIZE/50;
-<<<<<<< HEAD
-/** The maximum number of orphan transactions kept in memory */
-static const unsigned int MAX_ORPHAN_TRANSACTIONS = MAX_BLOCK_SIZE/100;
-static const int64_t MIN_CHANGE = CENT;
-/** The maximum number of orphan blocks kept in memory */
-static const unsigned int MAX_ORPHAN_BLOCKS = 10000;
-=======
 /** Maximum number of signature check operations in an IsStandard() P2SH script */
 static const unsigned int MAX_P2SH_SIGOPS = 15;
 /** The maximum number of sigops we're willing to relay/mine in a single tx */
 static const unsigned int MAX_TX_SIGOPS = MAX_BLOCK_SIGOPS/5;
 /** Default for -maxorphantx, maximum number of orphan transactions kept in memory */
 static const unsigned int DEFAULT_MAX_ORPHAN_TRANSACTIONS = 100;
->>>>>>> 7787765b
 /** The maximum size of a blk?????.dat file (since 0.8) */
 static const unsigned int MAX_BLOCKFILE_SIZE = 0x8000000; // 128 MiB
 /** The pre-allocation chunk size for blk?????.dat files (since 0.8) */
