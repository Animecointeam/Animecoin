// Copyright (c) 2014 The Bitcoin Core developers
// Distributed under the MIT software license, see the accompanying
// file COPYING or http://www.opensource.org/licenses/mit-license.php.

#include "coins.h"
#include "script/standard.h"
#include <txdb.h>
#include "uint256.h"
#include "undo.h"
#include "utilstrencodings.h"
#include "test/test_bitcoin.h"
#include "validation.h"
#include "consensus/validation.h"

#include <vector>
#include <map>

#include <boost/test/unit_test.hpp>

int ApplyTxInUndo(Coin&& undo, CCoinsViewCache& view, const COutPoint& out);
void UpdateCoins(const CTransaction& tx, CCoinsViewCache& inputs, CTxUndo &txundo, int nHeight);

namespace
{
//! equality test
bool operator==(const Coin &a, const Coin &b) {
    // Empty Coin objects are always equal.
    if (a.IsSpent() && b.IsSpent()) return true;
    return a.fCoinBase == b.fCoinBase &&
           a.nHeight == b.nHeight &&
           a.out == b.out;
}

class CCoinsViewTest : public CCoinsView
{
    uint256 hashBestBlock_;
    std::map<COutPoint, Coin> map_;

public:
    bool GetCoin(const COutPoint& outpoint, Coin& coin) const override
    {
        std::map<COutPoint, Coin>::const_iterator it = map_.find(outpoint);
        if (it == map_.end()) {
            return false;
        }
        coin = it->second;
        if (coin.IsSpent() && InsecureRandBool() == 0) {
            // Randomly return false in case of an empty entry.
            return false;
        }
        return true;
    }

<<<<<<< HEAD
    bool HaveCoin(const COutPoint& outpoint) const override
    {
        Coin coin;
        return GetCoin(outpoint, coin);
    }
    
    uint256 GetBestBlock() const override { return hashBestBlock_; }

    bool BatchWrite(CCoinsMap& mapCoins, const uint256& hashBlock) override
=======
    uint256 GetBestBlock() const override { return hashBestBlock_; }

    bool BatchWrite(CCoinsMap& mapCoins, const uint256& hashBlock, bool erase = true) override
>>>>>>> 36d3e000
    {
        for (CCoinsMap::iterator it = mapCoins.begin(); it != mapCoins.end(); it = erase ? mapCoins.erase(it) : std::next(it)) {
            if (it->second.flags & CCoinsCacheEntry::DIRTY) {
                // Same optimization used in CCoinsViewDB is to only write dirty entries.
                map_[it->first] = it->second.coin;
                if (it->second.coin.IsSpent() && InsecureRandRange(3) == 0) {
                    // Randomly delete empty entries on write.
                    map_.erase(it->first);
                }
            }
        }
        if (!hashBlock.IsNull())
            hashBestBlock_ = hashBlock;
        return true;
    }
};

class CCoinsViewCacheTest : public CCoinsViewCache
{
public:
    CCoinsViewCacheTest(CCoinsView* _base) : CCoinsViewCache(_base) {}

    void SelfTest() const
    {
        // Manually recompute the dynamic usage of the whole data, and compare it.
        size_t ret = memusage::DynamicUsage(cacheCoins);
        size_t count = 0;
        for (const auto& entry : cacheCoins) {
            ret += entry.second.coin.DynamicMemoryUsage();
            ++count;
        }
        BOOST_CHECK_EQUAL(GetCacheSize(), count);
        BOOST_CHECK_EQUAL(DynamicMemoryUsage(), ret);
    }
    CCoinsMap& map() { return cacheCoins; }
    size_t& usage() { return cachedCoinsUsage; }
};

}

BOOST_FIXTURE_TEST_SUITE(coins_tests, BasicTestingSetup)

static const unsigned int NUM_SIMULATION_ITERATIONS = 40000;

// This is a large randomized insert/remove simulation test on a variable-size
// stack of caches on top of CCoinsViewTest.
//
// It will randomly create/update/delete Coin entries to a tip of caches, with
// txids picked from a limited list of random 256-bit hashes. Occasionally, a
// new tip is added to the stack of caches, or the tip is flushed and removed.
//
// During the process, booleans are kept to make sure that the randomized
// operation hits all branches.
//
// If fake_best_block is true, assign a random uint256 to mock the recording
// of best block on flush. This is necessary when using CCoinsViewDB as the base,
// otherwise we'll hit an assertion in BatchWrite.
//
void SimulationTest(CCoinsView* base, bool fake_best_block)
{
    // Various coverage trackers.
    bool removed_all_caches = false;
    bool reached_4_caches = false;
    bool added_an_entry = false;
    bool added_an_unspendable_entry = false;
    bool removed_an_entry = false;
    bool updated_an_entry = false;
    bool found_an_entry = false;
    bool missed_an_entry = false;
    bool uncached_an_entry = false;
    bool flushed_without_erase = false;

    // A simple map to track what we expect the cache stack to represent.
    std::map<COutPoint, Coin> result;

    // The cache stack.
    std::vector<CCoinsViewCacheTest*> stack; // A stack of CCoinsViewCaches on top.
    stack.push_back(new CCoinsViewCacheTest(base)); // Start with one cache.

    // Use a limited set of random transaction ids, so we do test overwriting entries.
    std::vector<uint256> txids;
    txids.resize(NUM_SIMULATION_ITERATIONS / 8);
    for (unsigned int i = 0; i < txids.size(); i++) {
        txids[i] = InsecureRand256();
    }

    for (unsigned int i = 0; i < NUM_SIMULATION_ITERATIONS; i++) {
        // Do a random modification.
        {
            uint256 txid = txids[InsecureRandRange(txids.size())]; // txid we're going to modify in this iteration.
            Coin& coin = result[COutPoint(txid, 0)];

            // Determine whether to test HaveCoin before or after Access* (or both). As these functions
            // can influence each other's behaviour by pulling things into the cache, all combinations
            // are tested.
            bool test_havecoin_before = InsecureRandRange(4) == 0; // change to InsecureRandBits(2) after random patch.
            bool test_havecoin_after = InsecureRandRange(4) == 0;

            bool result_havecoin = test_havecoin_before ? stack.back()->HaveCoin(COutPoint(txid, 0)) : false;

            // Infrequently, test usage of AccessByTxid instead of AccessCoin - the
            // former just delegates to the latter and returns the first unspent in a txn.
            const Coin& entry = (InsecureRandRange(500) == 0) ?
                AccessByTxid(*stack.back(), txid) : stack.back()->AccessCoin(COutPoint(txid, 0));
            BOOST_CHECK(coin == entry);

            if (test_havecoin_before) {
                BOOST_CHECK(result_havecoin == !entry.IsSpent());
            }

            if (test_havecoin_after) {
                bool ret = stack.back()->HaveCoin(COutPoint(txid, 0));
                BOOST_CHECK(ret == !entry.IsSpent());
            }

            if (InsecureRandRange(5) == 0 || coin.IsSpent()) {
                Coin newcoin;
                newcoin.out.nValue = InsecureRand32();
                newcoin.nHeight = 1;

                // Infrequently test adding unspendable coins.
                if (InsecureRandRange(16) == 0 && coin.IsSpent()) {
                    newcoin.out.scriptPubKey.assign(1 + InsecureRandBits(6), OP_RETURN);
                    BOOST_CHECK(newcoin.out.scriptPubKey.IsUnspendable());
                    added_an_unspendable_entry = true;
                } else {
                    // Random sizes so we can test memory usage accounting
                    newcoin.out.scriptPubKey.assign(InsecureRandBits(6), 0);
                    (coin.IsSpent() ? added_an_entry : updated_an_entry) = true;
                    coin = newcoin;
                }
                bool is_overwrite = !coin.IsSpent() || InsecureRand32() & 1;
                stack.back()->AddCoin(COutPoint(txid, 0), std::move(newcoin), is_overwrite);
            } else {
                // Spend the coin.
                removed_an_entry = true;
                coin.Clear();
                stack.back()->SpendCoin(COutPoint(txid, 0));
            }
        }

        // Once every 10 iterations, remove a random entry from the cache
        if (InsecureRandRange(10)) {
            COutPoint out(txids[InsecureRand32() % txids.size()], 0);
            int cacheid = InsecureRand32() % stack.size();
            stack[cacheid]->Uncache(out);
            uncached_an_entry |= !stack[cacheid]->HaveCoinInCache(out);
        }

        // Once every 1000 iterations and at the end, verify the full cache.
        if (InsecureRandRange(1000) == 1 || i == NUM_SIMULATION_ITERATIONS - 1) {
            for (auto it = result.begin(); it != result.end(); it++) {
                bool have = stack.back()->HaveCoin(it->first);
                const Coin& coin = stack.back()->AccessCoin(it->first);
                BOOST_CHECK(have == !coin.IsSpent());
                BOOST_CHECK(coin == it->second);
                if (coin.IsSpent()) {
                    missed_an_entry = true;
                } else {
                    BOOST_CHECK(stack.back()->HaveCoinInCache(it->first));
                    found_an_entry = true;
                }
            }
            for (const CCoinsViewCacheTest *test : stack) {
                test->SelfTest();
            }
         }

        if (InsecureRandRange(100) == 0) {
            // Every 100 iterations, flush an intermediate cache
            if (stack.size() > 1 && InsecureRandBool() == 0) {
                unsigned int flushIndex = InsecureRandRange(stack.size() - 1);
                if (fake_best_block) stack[flushIndex]->SetBestBlock(InsecureRand256());
                bool should_erase = InsecureRandRange(4) < 3;
                BOOST_CHECK(should_erase ? stack[flushIndex]->Flush() : stack[flushIndex]->Sync());
                flushed_without_erase |= !should_erase;
            }
        }        if (InsecureRandRange(100) == 0) {
            // Every 100 iterations, change the cache stack.
            if (stack.size() > 0 && InsecureRandBool() == 0) {
                //Remove the top cache
                if (fake_best_block) stack.back()->SetBestBlock(InsecureRand256());
                bool should_erase = InsecureRandRange(4) < 3;
                BOOST_CHECK(should_erase ? stack.back()->Flush() : stack.back()->Sync());
                flushed_without_erase |= !should_erase;
                delete stack.back();
                stack.pop_back();
            }
            if (stack.size() == 0 || (stack.size() < 4 && InsecureRandBool())) {
                //Add a new cache
                CCoinsView* tip = base;
                if (stack.size() > 0) {
                    tip = stack.back();
                } else {
                    removed_all_caches = true;
                }
                stack.push_back(new CCoinsViewCacheTest(tip));
                if (stack.size() == 4) {
                    reached_4_caches = true;
                }
            }
        }
    }

    // Clean up the stack.
    while (stack.size() > 0) {
        delete stack.back();
        stack.pop_back();
    }

    // Verify coverage.
    BOOST_CHECK(removed_all_caches);
    BOOST_CHECK(reached_4_caches);
    BOOST_CHECK(added_an_entry);
    BOOST_CHECK(added_an_unspendable_entry);
    BOOST_CHECK(removed_an_entry);
    BOOST_CHECK(updated_an_entry);
    BOOST_CHECK(found_an_entry);
    BOOST_CHECK(missed_an_entry);
    BOOST_CHECK(uncached_an_entry);
    BOOST_CHECK(flushed_without_erase);
}

/* Uncomment after #15976
// Run the above simulation for multiple base types.
BOOST_AUTO_TEST_CASE(coins_cache_simulation_test)
{
    CCoinsViewTest base;
    SimulationTest(&base, false);

    CCoinsViewDB db_base{"test", 1 << 23, true, false};
    SimulationTest(&db_base, true);
}
*/
// Store of all necessary tx and undo data for next test
typedef std::map<COutPoint, std::tuple<CTransaction,CTxUndo,Coin>> UtxoData;
UtxoData utxoData;

UtxoData::iterator FindRandomFrom(const std::set<COutPoint> &utxoSet) {
    assert(utxoSet.size());
    auto utxoSetIt = utxoSet.lower_bound(COutPoint(InsecureRand256(), 0));
    if (utxoSetIt == utxoSet.end()) {
        utxoSetIt = utxoSet.begin();
    }
    auto utxoDataIt = utxoData.find(*utxoSetIt);
    assert(utxoDataIt != utxoData.end());
    return utxoDataIt;
}

// This test is similar to the previous test
// except the emphasis is on testing the functionality of UpdateCoins
// random txs are created and UpdateCoins is used to update the cache stack
// In particular it is tested that spending a duplicate coinbase tx
// has the expected effect (the other duplicate is overwitten at all cache levels)

BOOST_AUTO_TEST_CASE(updatecoins_simulation_test)
{
    bool spent_a_duplicate_coinbase = false;
    // A simple map to track what we expect the cache stack to represent.
    std::map<COutPoint, Coin> result;

    // The cache stack.
    CCoinsViewTest base; // A CCoinsViewTest at the bottom.
    std::vector<CCoinsViewCacheTest*> stack; // A stack of CCoinsViewCaches on top.
    stack.push_back(new CCoinsViewCacheTest(&base)); // Start with one cache.

    // Track the txids we've used in various sets
    std::set<COutPoint> coinbase_coins;
    std::set<COutPoint> disconnected_coins;
    std::set<COutPoint> duplicate_coins;
    std::set<COutPoint> utxoset;

    for (unsigned int i = 0; i < NUM_SIMULATION_ITERATIONS; i++) {
        uint32_t randiter = InsecureRand32();

        // 19/20 txs add a new transaction
        if (randiter % 20 < 19) {
            CMutableTransaction tx;
            tx.vin.resize(1);
            tx.vout.resize(1);
            tx.vout[0].nValue = i; //Keep txs unique unless intended to duplicate
            tx.vout[0].scriptPubKey.assign(InsecureRand32() & 0x3F, 0); // Random sizes so we can test memory usage accounting
            unsigned int height = InsecureRand32();
            Coin old_coin;

            // 2/20 times create a new coinbase
            if (randiter % 20 < 2 || coinbase_coins.size() < 10) {
                // 1/10 of those times create a duplicate coinbase
                if (InsecureRandRange(10) == 0 && coinbase_coins.size()) {
                    auto utxod = FindRandomFrom(coinbase_coins);
                    // Reuse the exact same coinbase
                    tx = std::get<0>(utxod->second);
                    // shouldn't be available for reconnection if its been duplicated
                    disconnected_coins.erase(utxod->first);

                    duplicate_coins.insert(utxod->first);
                }

                else {
                    coinbase_coins.insert(COutPoint(tx.GetHash(), 0));
                }
                assert(CTransaction(tx).IsCoinBase());
            }

            // 17/20 times reconnect previous or add a regular tx
            else {
                COutPoint prevout;
                // 1/20 times reconnect a previously disconnected tx
                if (randiter % 20 == 2 && disconnected_coins.size()) {
                    auto utxod = FindRandomFrom(disconnected_coins);
                    tx = std::get<0>(utxod->second);
                    prevout = tx.vin[0].prevout;
                    if (!CTransaction(tx).IsCoinBase() && !utxoset.count(prevout)) {
                        disconnected_coins.erase(utxod->first);
                        continue;
                    }

                    // If this tx is already IN the UTXO, then it must be a coinbase, and it must be a duplicate
                    if (utxoset.count(utxod->first)) {
                        assert(CTransaction(tx).IsCoinBase());
                        assert(duplicate_coins.count(utxod->first));
                    }
                    disconnected_coins.erase(utxod->first);
                }
                // 16/20 times create a regular tx
                else {
                    auto utxod = FindRandomFrom(utxoset);
                    prevout = utxod->first;

                    // Construct the tx to spend the coins of prevouthash
                    tx.vin[0].prevout = prevout;
                    assert(!CTransaction(tx).IsCoinBase());
                }
                // In this simple test coins only have two states, spent or unspent, save the unspent state to restore
                old_coin = result[prevout];
                // Update the expected result of prevouthash to know these coins are spent
                result[prevout].Clear();

                utxoset.erase(prevout);

                // The test is designed to ensure spending a duplicate coinbase will work properly
                // if that ever happens and not resurrect the previously overwritten coinbase
                if (duplicate_coins.count(prevout)) {
                    spent_a_duplicate_coinbase = true;
                }
            }

            // Update the expected result to know about the new output coins
            assert(tx.vout.size() == 1);
            const COutPoint outpoint(tx.GetHash(), 0);
            result[outpoint] = Coin(tx.vout[0], height, CTransaction(tx).IsCoinBase());

            // Call UpdateCoins on the top cache
            CTxUndo undo;
            UpdateCoins(tx, *(stack.back()), undo, height);

            // Update the utxo set for future spends
            utxoset.insert(outpoint);

            // Track this tx and undo info to use later
            utxoData.emplace(outpoint, std::make_tuple(tx,undo,old_coin));
        } else if (utxoset.size()) {
            //1/20 times undo a previous transaction
            auto utxod = FindRandomFrom(utxoset);

            CTransaction &tx = std::get<0>(utxod->second);
            CTxUndo &undo = std::get<1>(utxod->second);
            Coin &orig_coin = std::get<2>(utxod->second);

            // Update the expected result
            // Remove new outputs
            result[utxod->first].Clear();
            // If not coinbase restore prevout
            if (!tx.IsCoinBase()) {
                result[tx.vin[0].prevout] = orig_coin;
            }

            // Disconnect the tx from the current UTXO
            // See code in DisconnectBlock
            // remove outputs
            stack.back()->SpendCoin(utxod->first);
            // restore inputs
            if (!tx.IsCoinBase()) {
                const COutPoint &out = tx.vin[0].prevout;
                Coin coin = undo.vprevout[0];
                ApplyTxInUndo(std::move(coin), *(stack.back()), out);
            }
            // Store as a candidate for reconnection
            disconnected_coins.insert(utxod->first);

            // Update the utxoset
            utxoset.erase(utxod->first);
            if (!tx.IsCoinBase())
                utxoset.insert(tx.vin[0].prevout);
        }

        // Once every 1000 iterations and at the end, verify the full cache.
        if (InsecureRandRange(1000) == 1 || i == NUM_SIMULATION_ITERATIONS - 1) {
            for (auto it = result.begin(); it != result.end(); it++) {
                bool have = stack.back()->HaveCoin(it->first);
                const Coin& coin = stack.back()->AccessCoin(it->first);
                BOOST_CHECK(have == !coin.IsSpent());
                BOOST_CHECK(coin == it->second);
            }
        }

        // One every 10 iterations, remove a random entry from the cache
        if (utxoset.size() > 1 && InsecureRandRange(30)) {
            stack[InsecureRand32() % stack.size()]->Uncache(FindRandomFrom(utxoset)->first);
        }
        if (disconnected_coins.size() > 1 && InsecureRandRange(30)) {
            stack[InsecureRand32() % stack.size()]->Uncache(FindRandomFrom(disconnected_coins)->first);
        }
        if (duplicate_coins.size() > 1 && InsecureRandRange(30)) {
            stack[InsecureRand32() % stack.size()]->Uncache(FindRandomFrom(duplicate_coins)->first);
        }

        if (InsecureRandRange(100) == 0) {
            // Every 100 iterations, flush an intermediate cache
            if (stack.size() > 1 && InsecureRandBool() == 0) {
                unsigned int flushIndex = InsecureRandRange(stack.size() - 1);
                stack[flushIndex]->Flush();
            }
        }
        if (InsecureRandRange(100) == 0) {
            // Every 100 iterations, change the cache stack.
            if (stack.size() > 0 && InsecureRandBool() == 0) {
                stack.back()->Flush();
                delete stack.back();
                stack.pop_back();
            }
            if (stack.size() == 0 || (stack.size() < 4 && InsecureRandBool())) {
                CCoinsView* tip = &base;
                if (stack.size() > 0) {
                    tip = stack.back();
                }
                stack.push_back(new CCoinsViewCacheTest(tip));
           }
        }
    }

    // Clean up the stack.
    while (stack.size() > 0) {
        delete stack.back();
        stack.pop_back();
    }

    // Verify coverage.
     BOOST_CHECK(spent_a_duplicate_coinbase);
}

BOOST_AUTO_TEST_CASE(ccoins_serialization)
{
    // Good example
    CDataStream ss1(ParseHex("97f23c835800816115944e077fe7c803cfa57f29b36bf87c1d35"), SER_DISK, CLIENT_VERSION);
    Coin cc1;
    ss1 >> cc1;
    BOOST_CHECK_EQUAL(cc1.fCoinBase, false);
    BOOST_CHECK_EQUAL(cc1.nHeight, 203998);
    BOOST_CHECK_EQUAL(cc1.out.nValue, 60000000000ULL);
    BOOST_CHECK_EQUAL(HexStr(cc1.out.scriptPubKey), HexStr(GetScriptForDestination(CKeyID(uint160(ParseHex("816115944e077fe7c803cfa57f29b36bf87c1d35"))))));

    // Good example
    CDataStream ss2(ParseHex("8ddf77bbd123008c988f1a4a4de2161e0f50aac7f17e7f9555caa4"), SER_DISK, CLIENT_VERSION);
    Coin cc2;
    ss2 >> cc2;
    BOOST_CHECK_EQUAL(cc2.fCoinBase, true);
    BOOST_CHECK_EQUAL(cc2.nHeight, 120891);
    BOOST_CHECK_EQUAL(cc2.out.nValue, 110397);
    BOOST_CHECK_EQUAL(HexStr(cc2.out.scriptPubKey), HexStr(GetScriptForDestination(CKeyID(uint160(ParseHex("8c988f1a4a4de2161e0f50aac7f17e7f9555caa4"))))));

    // Smallest possible example
    CDataStream ss3(ParseHex("000006"), SER_DISK, CLIENT_VERSION);
    Coin cc3;
    ss3 >> cc3;
    BOOST_CHECK_EQUAL(cc3.fCoinBase, false);
    BOOST_CHECK_EQUAL(cc3.nHeight, 0);
    BOOST_CHECK_EQUAL(cc3.out.nValue, 0);
    BOOST_CHECK_EQUAL(cc3.out.scriptPubKey.size(), 0);

    // scriptPubKey that ends beyond the end of the stream
    CDataStream ss4(ParseHex("000007"), SER_DISK, CLIENT_VERSION);
    try {
        Coin cc4;
        ss4 >> cc4;
        BOOST_CHECK_MESSAGE(false, "We should have thrown");
    } catch (const std::ios_base::failure& e) {
    }

    // Very large scriptPubKey (3*10^9 bytes) past the end of the stream
    CDataStream tmp(SER_DISK, CLIENT_VERSION);
    uint64_t x = 3000000000ULL;
    tmp << VARINT(x);
    BOOST_CHECK_EQUAL(HexStr(tmp.begin(), tmp.end()), "8a95c0bb00");
    CDataStream ss5(ParseHex("00008a95c0bb00"), SER_DISK, CLIENT_VERSION);
    try {
        Coin cc5;
        ss5 >> cc5;
        BOOST_CHECK_MESSAGE(false, "We should have thrown");
    } catch (const std::ios_base::failure& e) {
    }
}

const static COutPoint OUTPOINT;
const static CAmount PRUNED = -1;
const static CAmount ABSENT = -2;
const static CAmount FAIL = -3;
const static CAmount VALUE1 = 100;
const static CAmount VALUE2 = 200;
const static CAmount VALUE3 = 300;
const static char DIRTY = CCoinsCacheEntry::DIRTY;
const static char FRESH = CCoinsCacheEntry::FRESH;
const static char NO_ENTRY = -1;

const static auto FLAGS = {char(0), FRESH, DIRTY, char(DIRTY | FRESH)};
const static auto CLEAN_FLAGS = {char(0), FRESH};
const static auto ABSENT_FLAGS = {NO_ENTRY};

void SetCoinsValue(CAmount value, Coin& coin)
{
    assert(value != ABSENT);
    coin.Clear();
    assert(coin.IsSpent());
    if (value != PRUNED) {
        coin.out.nValue = value;
        coin.nHeight = 1;
        assert(!coin.IsSpent());
    }
}

size_t InsertCoinsMapEntry(CCoinsMap& map, CAmount value, char flags)
{
    if (value == ABSENT) {
        assert(flags == NO_ENTRY);
        return 0;
    }
    assert(flags != NO_ENTRY);
    CCoinsCacheEntry entry;
    entry.flags = flags;
    SetCoinsValue(value, entry.coin);
    auto inserted = map.emplace(OUTPOINT, std::move(entry));
    assert(inserted.second);
    return inserted.first->second.coin.DynamicMemoryUsage();
}

void GetCoinsMapEntry(const CCoinsMap& map, CAmount& value, char& flags, const COutPoint& outp = OUTPOINT)
{
    auto it = map.find(outp);
    if (it == map.end()) {
        value = ABSENT;
        flags = NO_ENTRY;
    } else {
        if (it->second.coin.IsSpent()) {
            value = PRUNED;
        } else {
            value = it->second.coin.out.nValue;
        }
        flags = it->second.flags;
        assert(flags != NO_ENTRY);
    }
}

void WriteCoinsViewEntry(CCoinsView& view, CAmount value, char flags)
{
    CCoinsMap map;
    InsertCoinsMapEntry(map, value, flags);
    view.BatchWrite(map, {});
}

class SingleEntryCacheTest
{
public:
    SingleEntryCacheTest(CAmount base_value, CAmount cache_value, char cache_flags)
    {
        WriteCoinsViewEntry(base, base_value, base_value == ABSENT ? NO_ENTRY : DIRTY);
        cache.usage() += InsertCoinsMapEntry(cache.map(), cache_value, cache_flags);
    }

    CCoinsView root;
    CCoinsViewCacheTest base{&root};
    CCoinsViewCacheTest cache{&base};
};

void CheckAccessCoin(CAmount base_value, CAmount cache_value, CAmount expected_value, char cache_flags, char expected_flags)
{
    SingleEntryCacheTest test(base_value, cache_value, cache_flags);
    test.cache.AccessCoin(OUTPOINT);
    test.cache.SelfTest();

    CAmount result_value;
    char result_flags;
    GetCoinsMapEntry(test.cache.map(), result_value, result_flags);
    BOOST_CHECK_EQUAL(result_value, expected_value);
    BOOST_CHECK_EQUAL(result_flags, expected_flags);
}

BOOST_AUTO_TEST_CASE(ccoins_access)
{
    /* Check AccessCoin behavior, requesting a coin from a cache view layered on
     * top of a base view, and checking the resulting entry in the cache after
     * the access.
     *
     *               Base    Cache   Result  Cache        Result
     *               Value   Value   Value   Flags        Flags
     */
    CheckAccessCoin(ABSENT, ABSENT, ABSENT, NO_ENTRY   , NO_ENTRY   );
    CheckAccessCoin(ABSENT, PRUNED, PRUNED, 0          , 0          );
    CheckAccessCoin(ABSENT, PRUNED, PRUNED, FRESH      , FRESH      );
    CheckAccessCoin(ABSENT, PRUNED, PRUNED, DIRTY      , DIRTY      );
    CheckAccessCoin(ABSENT, PRUNED, PRUNED, DIRTY|FRESH, DIRTY|FRESH);
    CheckAccessCoin(ABSENT, VALUE2, VALUE2, 0          , 0          );
    CheckAccessCoin(ABSENT, VALUE2, VALUE2, FRESH      , FRESH      );
    CheckAccessCoin(ABSENT, VALUE2, VALUE2, DIRTY      , DIRTY      );
    CheckAccessCoin(ABSENT, VALUE2, VALUE2, DIRTY|FRESH, DIRTY|FRESH);
    CheckAccessCoin(PRUNED, ABSENT, ABSENT, NO_ENTRY   , NO_ENTRY   );
    CheckAccessCoin(PRUNED, PRUNED, PRUNED, 0          , 0          );
    CheckAccessCoin(PRUNED, PRUNED, PRUNED, FRESH      , FRESH      );
    CheckAccessCoin(PRUNED, PRUNED, PRUNED, DIRTY      , DIRTY      );
    CheckAccessCoin(PRUNED, PRUNED, PRUNED, DIRTY|FRESH, DIRTY|FRESH);
    CheckAccessCoin(PRUNED, VALUE2, VALUE2, 0          , 0          );
    CheckAccessCoin(PRUNED, VALUE2, VALUE2, FRESH      , FRESH      );
    CheckAccessCoin(PRUNED, VALUE2, VALUE2, DIRTY      , DIRTY      );
    CheckAccessCoin(PRUNED, VALUE2, VALUE2, DIRTY|FRESH, DIRTY|FRESH);
    CheckAccessCoin(VALUE1, ABSENT, VALUE1, NO_ENTRY   , 0          );
    CheckAccessCoin(VALUE1, PRUNED, PRUNED, 0          , 0          );
    CheckAccessCoin(VALUE1, PRUNED, PRUNED, FRESH      , FRESH      );
    CheckAccessCoin(VALUE1, PRUNED, PRUNED, DIRTY      , DIRTY      );
    CheckAccessCoin(VALUE1, PRUNED, PRUNED, DIRTY|FRESH, DIRTY|FRESH);
    CheckAccessCoin(VALUE1, VALUE2, VALUE2, 0          , 0          );
    CheckAccessCoin(VALUE1, VALUE2, VALUE2, FRESH      , FRESH      );
    CheckAccessCoin(VALUE1, VALUE2, VALUE2, DIRTY      , DIRTY      );
    CheckAccessCoin(VALUE1, VALUE2, VALUE2, DIRTY|FRESH, DIRTY|FRESH);
}

void CheckSpendCoins(CAmount base_value, CAmount cache_value, CAmount expected_value, char cache_flags, char expected_flags)
{
    SingleEntryCacheTest test(base_value, cache_value, cache_flags);
    test.cache.SpendCoin(OUTPOINT);
    test.cache.SelfTest();

    CAmount result_value;
    char result_flags;
    GetCoinsMapEntry(test.cache.map(), result_value, result_flags);
    BOOST_CHECK_EQUAL(result_value, expected_value);
    BOOST_CHECK_EQUAL(result_flags, expected_flags);
};

BOOST_AUTO_TEST_CASE(ccoins_spend)
{
    /* Check SpendCoin behavior, requesting a coin from a cache view layered on
     * top of a base view, spending, and then checking
     * the resulting entry in the cache after the modification.
     *
     *              Base    Cache   Result  Cache        Result
     *              Value   Value   Value   Flags        Flags
     */
    CheckSpendCoins(ABSENT, ABSENT, ABSENT, NO_ENTRY   , NO_ENTRY   );
    CheckSpendCoins(ABSENT, PRUNED, PRUNED, 0          , DIRTY      );
    CheckSpendCoins(ABSENT, PRUNED, ABSENT, FRESH      , NO_ENTRY   );
    CheckSpendCoins(ABSENT, PRUNED, PRUNED, DIRTY      , DIRTY      );
    CheckSpendCoins(ABSENT, PRUNED, ABSENT, DIRTY|FRESH, NO_ENTRY   );
    CheckSpendCoins(ABSENT, VALUE2, PRUNED, 0          , DIRTY      );
    CheckSpendCoins(ABSENT, VALUE2, ABSENT, FRESH      , NO_ENTRY   );
    CheckSpendCoins(ABSENT, VALUE2, PRUNED, DIRTY      , DIRTY      );
    CheckSpendCoins(ABSENT, VALUE2, ABSENT, DIRTY|FRESH, NO_ENTRY   );
    CheckSpendCoins(PRUNED, ABSENT, ABSENT, NO_ENTRY   , NO_ENTRY   );
    CheckSpendCoins(PRUNED, PRUNED, PRUNED, 0          , DIRTY      );
    CheckSpendCoins(PRUNED, PRUNED, ABSENT, FRESH      , NO_ENTRY   );
    CheckSpendCoins(PRUNED, PRUNED, PRUNED, DIRTY      , DIRTY      );
    CheckSpendCoins(PRUNED, PRUNED, ABSENT, DIRTY|FRESH, NO_ENTRY   );
    CheckSpendCoins(PRUNED, VALUE2, PRUNED, 0          , DIRTY      );
    CheckSpendCoins(PRUNED, VALUE2, ABSENT, FRESH      , NO_ENTRY   );
    CheckSpendCoins(PRUNED, VALUE2, PRUNED, DIRTY      , DIRTY      );
    CheckSpendCoins(PRUNED, VALUE2, ABSENT, DIRTY|FRESH, NO_ENTRY   );
    CheckSpendCoins(VALUE1, ABSENT, PRUNED, NO_ENTRY   , DIRTY      );
    CheckSpendCoins(VALUE1, PRUNED, PRUNED, 0          , DIRTY      );
    CheckSpendCoins(VALUE1, PRUNED, ABSENT, FRESH      , NO_ENTRY   );
    CheckSpendCoins(VALUE1, PRUNED, PRUNED, DIRTY      , DIRTY      );
    CheckSpendCoins(VALUE1, PRUNED, ABSENT, DIRTY|FRESH, NO_ENTRY   );
    CheckSpendCoins(VALUE1, VALUE2, PRUNED, 0          , DIRTY      );
    CheckSpendCoins(VALUE1, VALUE2, ABSENT, FRESH      , NO_ENTRY   );
    CheckSpendCoins(VALUE1, VALUE2, PRUNED, DIRTY      , DIRTY      );
    CheckSpendCoins(VALUE1, VALUE2, ABSENT, DIRTY|FRESH, NO_ENTRY   );
}

void CheckAddCoinBase(CAmount base_value, CAmount cache_value, CAmount modify_value, CAmount expected_value, char cache_flags, char expected_flags, bool coinbase)
{
    SingleEntryCacheTest test(base_value, cache_value, cache_flags);

    CAmount result_value;
    char result_flags;
    try {
        CTxOut output;
        output.nValue = modify_value;
        test.cache.AddCoin(OUTPOINT, Coin(std::move(output), 1, coinbase), coinbase);
        test.cache.SelfTest();
        GetCoinsMapEntry(test.cache.map(), result_value, result_flags);
    } catch (std::logic_error& e) {
        result_value = FAIL;
        result_flags = NO_ENTRY;
    }

    BOOST_CHECK_EQUAL(result_value, expected_value);
    BOOST_CHECK_EQUAL(result_flags, expected_flags);
}

// Simple wrapper for CheckAddCoinBase function above that loops through
// different possible base_values, making sure each one gives the same results.
// This wrapper lets the coins_add test below be shorter and less repetitive,
// while still verifying that the CoinsViewCache::AddCoin implementation
// ignores base values.
template <typename... Args>
void CheckAddCoin(Args&&... args)
{
    for (CAmount base_value : {ABSENT, PRUNED, VALUE1})
        CheckAddCoinBase(base_value, std::forward<Args>(args)...);
}

BOOST_AUTO_TEST_CASE(ccoins_add)
{
    /* Check AddCoin behavior, requesting a new coin from a cache view,
     * writing a modification to the coin, and then checking the resulting
     * entry in the cache after the modification. Verify behavior with the
     * with the AddCoin potential_overwrite argument set to false, and to true.
     *
     *           Cache   Write   Result  Cache        Result       potential_overwrite
     *           Value   Value   Value   Flags        Flags
     */
    CheckAddCoin(ABSENT, VALUE3, VALUE3, NO_ENTRY   , DIRTY|FRESH, false);
    CheckAddCoin(ABSENT, VALUE3, VALUE3, NO_ENTRY   , DIRTY      , true );
    CheckAddCoin(PRUNED, VALUE3, VALUE3, 0          , DIRTY|FRESH, false);
    CheckAddCoin(PRUNED, VALUE3, VALUE3, 0          , DIRTY      , true );
    CheckAddCoin(PRUNED, VALUE3, VALUE3, FRESH      , DIRTY|FRESH, false);
    CheckAddCoin(PRUNED, VALUE3, VALUE3, FRESH      , DIRTY|FRESH, true );
    CheckAddCoin(PRUNED, VALUE3, VALUE3, DIRTY      , DIRTY      , false);
    CheckAddCoin(PRUNED, VALUE3, VALUE3, DIRTY      , DIRTY      , true );
    CheckAddCoin(PRUNED, VALUE3, VALUE3, DIRTY|FRESH, DIRTY|FRESH, false);
    CheckAddCoin(PRUNED, VALUE3, VALUE3, DIRTY|FRESH, DIRTY|FRESH, true );
    CheckAddCoin(VALUE2, VALUE3, FAIL  , 0          , NO_ENTRY   , false);
    CheckAddCoin(VALUE2, VALUE3, VALUE3, 0          , DIRTY      , true );
    CheckAddCoin(VALUE2, VALUE3, FAIL  , FRESH      , NO_ENTRY   , false);
    CheckAddCoin(VALUE2, VALUE3, VALUE3, FRESH      , DIRTY|FRESH, true );
    CheckAddCoin(VALUE2, VALUE3, FAIL  , DIRTY      , NO_ENTRY   , false);
    CheckAddCoin(VALUE2, VALUE3, VALUE3, DIRTY      , DIRTY      , true );
    CheckAddCoin(VALUE2, VALUE3, FAIL  , DIRTY|FRESH, NO_ENTRY   , false);
    CheckAddCoin(VALUE2, VALUE3, VALUE3, DIRTY|FRESH, DIRTY|FRESH, true );
}

void CheckWriteCoins(CAmount parent_value, CAmount child_value, CAmount expected_value, char parent_flags, char child_flags, char expected_flags)
{
    SingleEntryCacheTest test(ABSENT, parent_value, parent_flags);

    CAmount result_value;
    char result_flags;
    try {
        WriteCoinsViewEntry(test.cache, child_value, child_flags);
        test.cache.SelfTest();
        GetCoinsMapEntry(test.cache.map(), result_value, result_flags);
    } catch (std::logic_error& e) {
        result_value = FAIL;
        result_flags = NO_ENTRY;
    }

    BOOST_CHECK_EQUAL(result_value, expected_value);
    BOOST_CHECK_EQUAL(result_flags, expected_flags);
}

BOOST_AUTO_TEST_CASE(ccoins_write)
{
    /* Check BatchWrite behavior, flushing one entry from a child cache to a
     * parent cache, and checking the resulting entry in the parent cache
     * after the write.
     *
     *              Parent  Child   Result  Parent       Child        Result
     *              Value   Value   Value   Flags        Flags        Flags
     */
    CheckWriteCoins(ABSENT, ABSENT, ABSENT, NO_ENTRY   , NO_ENTRY   , NO_ENTRY   );
    CheckWriteCoins(ABSENT, PRUNED, PRUNED, NO_ENTRY   , DIRTY      , DIRTY      );
    CheckWriteCoins(ABSENT, PRUNED, ABSENT, NO_ENTRY   , DIRTY|FRESH, NO_ENTRY   );
    CheckWriteCoins(ABSENT, VALUE2, VALUE2, NO_ENTRY   , DIRTY      , DIRTY      );
    CheckWriteCoins(ABSENT, VALUE2, VALUE2, NO_ENTRY   , DIRTY|FRESH, DIRTY|FRESH);
    CheckWriteCoins(PRUNED, ABSENT, PRUNED, 0          , NO_ENTRY   , 0          );
    CheckWriteCoins(PRUNED, ABSENT, PRUNED, FRESH      , NO_ENTRY   , FRESH      );
    CheckWriteCoins(PRUNED, ABSENT, PRUNED, DIRTY      , NO_ENTRY   , DIRTY      );
    CheckWriteCoins(PRUNED, ABSENT, PRUNED, DIRTY|FRESH, NO_ENTRY   , DIRTY|FRESH);
    CheckWriteCoins(PRUNED, PRUNED, PRUNED, 0          , DIRTY      , DIRTY      );
    CheckWriteCoins(PRUNED, PRUNED, PRUNED, 0          , DIRTY|FRESH, DIRTY      );
    CheckWriteCoins(PRUNED, PRUNED, ABSENT, FRESH      , DIRTY      , NO_ENTRY   );
    CheckWriteCoins(PRUNED, PRUNED, ABSENT, FRESH      , DIRTY|FRESH, NO_ENTRY   );
    CheckWriteCoins(PRUNED, PRUNED, PRUNED, DIRTY      , DIRTY      , DIRTY      );
    CheckWriteCoins(PRUNED, PRUNED, PRUNED, DIRTY      , DIRTY|FRESH, DIRTY      );
    CheckWriteCoins(PRUNED, PRUNED, ABSENT, DIRTY|FRESH, DIRTY      , NO_ENTRY   );
    CheckWriteCoins(PRUNED, PRUNED, ABSENT, DIRTY|FRESH, DIRTY|FRESH, NO_ENTRY   );
    CheckWriteCoins(PRUNED, VALUE2, VALUE2, 0          , DIRTY      , DIRTY      );
    CheckWriteCoins(PRUNED, VALUE2, VALUE2, 0          , DIRTY|FRESH, DIRTY      );
    CheckWriteCoins(PRUNED, VALUE2, VALUE2, FRESH      , DIRTY      , DIRTY|FRESH);
    CheckWriteCoins(PRUNED, VALUE2, VALUE2, FRESH      , DIRTY|FRESH, DIRTY|FRESH);
    CheckWriteCoins(PRUNED, VALUE2, VALUE2, DIRTY      , DIRTY      , DIRTY      );
    CheckWriteCoins(PRUNED, VALUE2, VALUE2, DIRTY      , DIRTY|FRESH, DIRTY      );
    CheckWriteCoins(PRUNED, VALUE2, VALUE2, DIRTY|FRESH, DIRTY      , DIRTY|FRESH);
    CheckWriteCoins(PRUNED, VALUE2, VALUE2, DIRTY|FRESH, DIRTY|FRESH, DIRTY|FRESH);
    CheckWriteCoins(VALUE1, ABSENT, VALUE1, 0          , NO_ENTRY   , 0          );
    CheckWriteCoins(VALUE1, ABSENT, VALUE1, FRESH      , NO_ENTRY   , FRESH      );
    CheckWriteCoins(VALUE1, ABSENT, VALUE1, DIRTY      , NO_ENTRY   , DIRTY      );
    CheckWriteCoins(VALUE1, ABSENT, VALUE1, DIRTY|FRESH, NO_ENTRY   , DIRTY|FRESH);
    CheckWriteCoins(VALUE1, PRUNED, PRUNED, 0          , DIRTY      , DIRTY      );
    CheckWriteCoins(VALUE1, PRUNED, FAIL  , 0          , DIRTY|FRESH, NO_ENTRY   );
    CheckWriteCoins(VALUE1, PRUNED, ABSENT, FRESH      , DIRTY      , NO_ENTRY   );
    CheckWriteCoins(VALUE1, PRUNED, FAIL  , FRESH      , DIRTY|FRESH, NO_ENTRY   );
    CheckWriteCoins(VALUE1, PRUNED, PRUNED, DIRTY      , DIRTY      , DIRTY      );
    CheckWriteCoins(VALUE1, PRUNED, FAIL  , DIRTY      , DIRTY|FRESH, NO_ENTRY   );
    CheckWriteCoins(VALUE1, PRUNED, ABSENT, DIRTY|FRESH, DIRTY      , NO_ENTRY   );
    CheckWriteCoins(VALUE1, PRUNED, FAIL  , DIRTY|FRESH, DIRTY|FRESH, NO_ENTRY   );
    CheckWriteCoins(VALUE1, VALUE2, VALUE2, 0          , DIRTY      , DIRTY      );
    CheckWriteCoins(VALUE1, VALUE2, FAIL  , 0          , DIRTY|FRESH, NO_ENTRY   );
    CheckWriteCoins(VALUE1, VALUE2, VALUE2, FRESH      , DIRTY      , DIRTY|FRESH);
    CheckWriteCoins(VALUE1, VALUE2, FAIL  , FRESH      , DIRTY|FRESH, NO_ENTRY   );
    CheckWriteCoins(VALUE1, VALUE2, VALUE2, DIRTY      , DIRTY      , DIRTY      );
    CheckWriteCoins(VALUE1, VALUE2, FAIL  , DIRTY      , DIRTY|FRESH, NO_ENTRY   );
    CheckWriteCoins(VALUE1, VALUE2, VALUE2, DIRTY|FRESH, DIRTY      , DIRTY|FRESH);
    CheckWriteCoins(VALUE1, VALUE2, FAIL  , DIRTY|FRESH, DIRTY|FRESH, NO_ENTRY   );

    // The checks above omit cases where the child flags are not DIRTY, since
    // they would be too repetitive (the parent cache is never updated in these
    // cases). The loop below covers these cases and makes sure the parent cache
    // is always left unchanged.
    for (CAmount parent_value : {ABSENT, PRUNED, VALUE1})
        for (CAmount child_value : {ABSENT, PRUNED, VALUE2})
            for (char parent_flags : parent_value == ABSENT ? ABSENT_FLAGS : FLAGS)
                for (char child_flags : child_value == ABSENT ? ABSENT_FLAGS : CLEAN_FLAGS)
                    CheckWriteCoins(parent_value, child_value, parent_value, parent_flags, child_flags, parent_flags);
}

Coin MakeCoin()
{
    Coin coin;
    coin.out.nValue = InsecureRand32();
    coin.nHeight = InsecureRandRange(4096);
    coin.fCoinBase = 0;
    return coin;
}


//! For CCoinsViewCache instances backed by either another cache instance or
//! leveldb, test cache behavior and flag state (DIRTY/FRESH) by
//!
//! 1. Adding a random coin to the child-most cache,
//! 2. Flushing all caches (without erasing),
//! 3. Ensure the entry still exists in the cache and has been written to parent,
//! 4. (if `do_erasing_flush`) Flushing the caches again (with erasing),
//! 5. (if `do_erasing_flush`) Ensure the entry has been written to the parent and is no longer in the cache,
//! 6. Spend the coin, ensure it no longer exists in the parent.
//!
void TestFlushBehavior(
    CCoinsViewCacheTest* view,
    CCoinsViewDB& base,
    std::vector<CCoinsViewCacheTest*>& all_caches,
    bool do_erasing_flush)
{
    CAmount value;
    char flags;
    size_t cache_usage;

    auto flush_all = [&all_caches](bool erase) {
        // Flush in reverse order to ensure that flushes happen from children up.
        for (auto i = all_caches.rbegin(); i != all_caches.rend(); ++i) {
            auto cache = *i;
            // hashBlock must be filled before flushing to disk; value is
            // unimportant here. This is normally done during connect/disconnect block.
            cache->SetBestBlock(InsecureRand256());
            erase ? cache->Flush() : cache->Sync();
        }
    };

    uint256 txid = InsecureRand256();
    COutPoint outp = COutPoint(txid, 0);
    Coin coin = MakeCoin();
    // Ensure the coins views haven't seen this coin before.
    BOOST_CHECK(!base.HaveCoin(outp));
    BOOST_CHECK(!view->HaveCoin(outp));

    // --- 1. Adding a random coin to the child cache
    //
    view->AddCoin(outp, Coin(coin), false);

    cache_usage = view->DynamicMemoryUsage();
    // `base` shouldn't have coin (no flush yet) but `view` should have cached it.
    BOOST_CHECK(!base.HaveCoin(outp));
    BOOST_CHECK(view->HaveCoin(outp));

    GetCoinsMapEntry(view->map(), value, flags, outp);
    BOOST_CHECK_EQUAL(value, coin.out.nValue);
    BOOST_CHECK_EQUAL(flags, DIRTY|FRESH);

    // --- 2. Flushing all caches (without erasing)
    //
    flush_all(/*erase=*/ false);

    // CoinsMap usage should be unchanged since we didn't erase anything.
    BOOST_CHECK_EQUAL(cache_usage, view->DynamicMemoryUsage());

    // --- 3. Ensuring the entry still exists in the cache and has been written to parent
    //
    GetCoinsMapEntry(view->map(), value, flags, outp);
    BOOST_CHECK_EQUAL(value, coin.out.nValue);
    BOOST_CHECK_EQUAL(flags, 0);  // Flags should have been wiped.

    // Both views should now have the coin.
    BOOST_CHECK(base.HaveCoin(outp));
    BOOST_CHECK(view->HaveCoin(outp));

    if (do_erasing_flush) {
        // --- 4. Flushing the caches again (with erasing)
        //
        flush_all(/*erase=*/ true);

        // Memory usage should have gone down.
        BOOST_CHECK(view->DynamicMemoryUsage() < cache_usage);

        // --- 5. Ensuring the entry is no longer in the cache
        //
        GetCoinsMapEntry(view->map(), value, flags, outp);
        BOOST_CHECK_EQUAL(value, ABSENT);
        BOOST_CHECK_EQUAL(flags, NO_ENTRY);

        view->AccessCoin(outp);
        GetCoinsMapEntry(view->map(), value, flags, outp);
        BOOST_CHECK_EQUAL(value, coin.out.nValue);
        BOOST_CHECK_EQUAL(flags, 0);
    }

    // Can't overwrite an entry without specifying that an overwrite is
    // expected.
    BOOST_CHECK_THROW(
        view->AddCoin(outp, Coin(coin), /*possible_overwrite=*/ false),
        std::logic_error);

    // --- 6. Spend the coin.
    //
    BOOST_CHECK(view->SpendCoin(outp));

    // The coin should be in the cache, but spent and marked dirty.
    GetCoinsMapEntry(view->map(), value, flags, outp);
    BOOST_CHECK_EQUAL(value, PRUNED);
    BOOST_CHECK_EQUAL(flags, DIRTY);
    BOOST_CHECK(!view->HaveCoin(outp)); // Coin should be considered spent in `view`.
    BOOST_CHECK(base.HaveCoin(outp));  // But coin should still be unspent in `base`.

    flush_all(/*erase=*/ false);

    // Coin should be considered spent in both views.
    BOOST_CHECK(!view->HaveCoin(outp));
    BOOST_CHECK(!base.HaveCoin(outp));

    // Spent coin should not be spendable.
    BOOST_CHECK(!view->SpendCoin(outp));

    // --- Bonus check: ensure that a coin added to the base view via one cache
    //     can be spent by another cache which has never seen it.
    //
    txid = InsecureRand256();
    outp = COutPoint(txid, 0);
    coin = MakeCoin();
    BOOST_CHECK(!base.HaveCoin(outp));
    BOOST_CHECK(!all_caches[0]->HaveCoin(outp));
    BOOST_CHECK(!all_caches[1]->HaveCoin(outp));

    all_caches[0]->AddCoin(outp, std::move(coin), false);
    all_caches[0]->Sync();
    BOOST_CHECK(base.HaveCoin(outp));
    BOOST_CHECK(all_caches[0]->HaveCoin(outp));
    BOOST_CHECK(!all_caches[1]->HaveCoinInCache(outp));

    BOOST_CHECK(all_caches[1]->SpendCoin(outp));
    flush_all(/*erase=*/ false);
    BOOST_CHECK(!base.HaveCoin(outp));
    BOOST_CHECK(!all_caches[0]->HaveCoin(outp));
    BOOST_CHECK(!all_caches[1]->HaveCoin(outp));

    flush_all(/*erase=*/ true); // Erase all cache content.

    // --- Bonus check 2: ensure that a FRESH, spent coin is deleted by Sync()
    //
    txid = InsecureRand256();
    outp = COutPoint(txid, 0);
    coin = MakeCoin();
    CAmount coin_val = coin.out.nValue;
    BOOST_CHECK(!base.HaveCoin(outp));
    BOOST_CHECK(!all_caches[0]->HaveCoin(outp));
    BOOST_CHECK(!all_caches[1]->HaveCoin(outp));

    // Add and spend from same cache without flushing.
    all_caches[0]->AddCoin(outp, std::move(coin), false);

    // Coin should be FRESH in the cache.
    GetCoinsMapEntry(all_caches[0]->map(), value, flags, outp);
    BOOST_CHECK_EQUAL(value, coin_val);
    BOOST_CHECK_EQUAL(flags, DIRTY|FRESH);

    // Base shouldn't have seen coin.
    BOOST_CHECK(!base.HaveCoin(outp));

    BOOST_CHECK(all_caches[0]->SpendCoin(outp));
    all_caches[0]->Sync();

    // Ensure there is no sign of the coin after spend/flush.
    GetCoinsMapEntry(all_caches[0]->map(), value, flags, outp);
    BOOST_CHECK_EQUAL(value, ABSENT);
    BOOST_CHECK_EQUAL(flags, NO_ENTRY);
    BOOST_CHECK(!all_caches[0]->HaveCoinInCache(outp));
    BOOST_CHECK(!base.HaveCoin(outp));
}

/* Uncomment after #1597
BOOST_AUTO_TEST_CASE(ccoins_flush_behavior)
{
    # Create two in-memory caches atop a leveldb view.
    CCoinsViewDB base{"test", 1 << 23, true, false};
    std::vector<CCoinsViewCacheTest*> caches;
    caches.push_back(new CCoinsViewCacheTest(&base));
    caches.push_back(new CCoinsViewCacheTest(caches.back()));

    for (CCoinsViewCacheTest* view : caches) {
        TestFlushBehavior(view, base, caches, false);
        TestFlushBehavior(view, base, caches, true);
    }

    // Clean up the caches.
    while (caches.size() > 0) {
        delete caches.back();
        caches.pop_back();
    }
}
*/
BOOST_AUTO_TEST_SUITE_END()<|MERGE_RESOLUTION|>--- conflicted
+++ resolved
@@ -51,21 +51,15 @@
         return true;
     }
 
-<<<<<<< HEAD
     bool HaveCoin(const COutPoint& outpoint) const override
     {
         Coin coin;
         return GetCoin(outpoint, coin);
     }
-    
+
     uint256 GetBestBlock() const override { return hashBestBlock_; }
 
-    bool BatchWrite(CCoinsMap& mapCoins, const uint256& hashBlock) override
-=======
-    uint256 GetBestBlock() const override { return hashBestBlock_; }
-
     bool BatchWrite(CCoinsMap& mapCoins, const uint256& hashBlock, bool erase = true) override
->>>>>>> 36d3e000
     {
         for (CCoinsMap::iterator it = mapCoins.begin(); it != mapCoins.end(); it = erase ? mapCoins.erase(it) : std::next(it)) {
             if (it->second.flags & CCoinsCacheEntry::DIRTY) {
